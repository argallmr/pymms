from pymms.sdc import mrmms_sdc_api as api
from pymms.data import edp
<<<<<<< HEAD
=======
from . import fgm, edp
>>>>>>> d35917c2
import datetime as dt
import numpy as np
import xarray as xr
from scipy import constants
import warnings

# Maxwellian look-up table
import pandas as pd

#ePhoto_Downloader
import re
import requests
import pathlib
from pymms import config
from pymms.data import util
from tqdm import tqdm

# prep_ephoto
from cdflib import cdfread

model_url = 'https://lasp.colorado.edu/mms/sdc/public/data/models/fpi/'
data_root = pathlib.Path(config['data_root'])

eV2J = constants.eV
eV2K = constants.value('electron volt-kelvin relationship')
K2eV = constants.value('kelvin-electron volt relationship')
J2eV = constants.value('joule-electron volt relationship')
e = constants.e # C
kB   = constants.k # J/K

class ePhoto_Downloader(util.Downloader):
    '''
    Class to download FPI photoelectron distribution functions.
        *download
        *fname
        *intervals
        load
        load_local_file
        *local_file_exists
        *local_path
        *local_dir
    '''
    def __init__(self, sc='mms1', instr='fpi', mode='fast', level='l2',
                 starttime='2017-07-11T22:33:30',
                 endtime='2017-07-11T22:34:30',
                 optdesc=None):
        '''
        Instatiate an PHI Photoelectron Downloader object.
        
        Parameters
        ----------
        sc : str, default='mms1'
            Spacecraft identifier. Must be one of
            ("mms1", "mms2", "mms3", "mms4")
        instr : str, default='fpi'
            Instrument. Must be "fpi"
        mode : str, default='fast'
            Data rate mode. Must be one of ("fast", "srvy", "brst")
        level : str, default="l2"
            Data level. Must be one of
            ("l1b", "sitl", "ql", "l2", "trig")
        starttime, endtime : `datetime.datetime`
            Start and end time of the data interval
        optdesc : str
            Optional descriptor. Must begin with "dis-" or "des-" and end
            with one of ("dist", "moms", "partmoms")
        '''
        self.sc = sc
        self.instr = instr
        self.mode = mode
        self.level = level
        self.optdesc = optdesc
        self.starttime = starttime
        self.endtime = endtime
        self.optdesc = optdesc
    
    def download(self, filename):
    
        remote_file = model_url + '/' + fname
        local_file = self.local_dir() / fname
        
        r = requests.get(remote_file, stream=True, allow_redirects=True)
        total_size = int(r.headers.get('content-length'))
        initial_pos = 0
        
        # Download 
        with open(local_file, 'wb') as f:
            with tqdm(total=total_size, unit='B', unit_scale=True,
                      desc=remote_file, initial=initial_pos,
                      ascii=True) as pbar:
                    
                for chunk in r.iter_content(chunk_size=1024):
                    if chunk:
                        f.write(chunk)
                        pbar.update(len(chunk))
    
        return local_file
    
    def fname(self, stepper, version=None):
        '''
        Return a model file name.
        
        Parameters
        ----------
        stepper : str
            Stepper ID for the file name. Options are:
            ('0-2', '3-5', '6-8', '12-14', '15-17')
        version : str
            File version number formatted as 'X.Y.Z', where X, Y, and Z
            are integers. If not given, a file name with the appropriate
            stepper id will be searched for on the web.
        
        Returns
        -------
        fname : str
            File name of the photoelectron model
        '''
        # Validate the stepper value
        steppers = ('0-2', '3-5', '6-8', '12-14', '15-17')
        if stepper not in steppers:
            raise ValueError('Stepper {0} is not in {1}'
                             .format(stepper, steppers))
        
        # If no version was given, use a regular expression to try
        # and capture the file from the model file listing
        if version is None:
            v = '[0-9]+.[0-9]+.[0-9]+'
        else:
            v = version
        
        # Build the file name
        fname = '_'.join(('mms', self.instr, self.mode, self.level,
                          'des-bgdist', 'v'+v, 'p'+stepper))

        # If no version was given, search online for possible files.
        if version is None:
            model_fnames = self.model_listing()
            files = [f
                     for f in model_fnames
                     if bool(re.match(fname, f))]
            
            if len(files) == 1:
                fname = files[0]
            else:
                raise ValueError("One file expected. {0} found: {1}"
                                 .format(len(files), files))
        else:
            fname += '.cdf'
        
        return fname
    
    @staticmethod
    def fname_stepper(fname):
        '''
        Extract the stepper ID from the file name.
        '''
        return fname[fname.rfind('p')+1:fname.rfind('.')]
    
    @staticmethod
    def fname_version(fname):
        '''
        Extract the version number from the file name.
        '''
        return fname.split('_')[5][1:]
    
    def load(self, stepper, version=None):
        '''
        Load data
        '''
        if version is None:
            filename = self.fname(stepper)
            version = filename.split('_')[5][1:]
        file_path = self.local_path(stepper, version)
        
        # Download the file
        if not file_path.exists():
            filename = self.download(filename)
        
        # Load all of the data variables from the file
        ds = util.cdf_to_ds(str(file_path))
        return ds
    
    def local_dir(self):
        '''
        Local directory where model files are saved. This is relative
        to the PyMMS data root.
        
        Returns
        -------
        dir : pathlib.Path
            Local directory
        '''
        return pathlib.Path('data', 'models', 'fpi')
    
    def local_file_exists(self, stepper, version):
        '''
        Check if a local file exists.
        
        Parameters
        ----------
        
        Returns
        -------
        exists : bool
            True if local file exists. False otherwise.
        '''
        return self.local_path(stepper, version).exists()
    
    def local_path(self, stepper, version):
        '''
        Absolute path to a single file.
        
        Parameters
        ----------
        
        Returns
        -------
        path : str
            Absolute file path
        '''
        local_path = self.local_dir() / self.fname(stepper, version=version)
        return data_root / local_path
    
    def model_listing(self):
        '''
        Retrieve a listing of photoelectron model files.
        
        Returns
        -------
        files : list
            Names of model files available at the SDC
        '''
        # Find the file names
        #   - Location where they are stored
        #   - Pattern matching the file names
        #   - Download the page to serve as a directory listing
        #   - Parse the page for file names
        fpattern = ('<a href="(mms_fpi_(brst|fast)_l2_des-bgdist_'
                    'v[0-9]+.[0-9]+.[0-9]+_p[0-9]+-[0-9]+.cdf)">')
        response = requests.get(model_url)
        
        return [match.group(1)
                for match in re.finditer(fpattern, response.text)]
    
    @property
    def sc(self):
        return self._sc
    @sc.setter
    def sc(self, sc):
        '''
        Check that a valid spacecraft ID was given.
    
        Parameters
        ----------
        sc : str
            Spacecraft identifier
        '''
        if sc not in ('mms1', 'mms2', 'mms3', 'mms4'):
            raise ValueError('Spacecraft ID {0} must be one of '
                             '("mms1", "mms2", "mms3", "mms4").'
                             .format(sc))
        self._sc = sc
    
    @property
    def instr(self):
        return self._instr
    @instr.setter
    def instr(self, instr):
        '''
        Instrument.
        
        Parameters
        ----------
        instr : str
            Data rate mode. Must be ("fpi").
        '''
        if instr != 'fpi':
            raise ValueError('Instrument {0} must "fpi"'.format(instr))
        self._instr = instr
    
    @property
    def mode(self):
        return self._mode
    @mode.setter
    def mode(self, mode):
        '''
        Set the mode property.
        
        Parameters
        ----------
        mode : str
            Data rate mode. Must be ("fast", "srvy", "brst"). "srvy"
            is translated to "fast"
        '''
        if mode == 'srvy':
            mode == 'fast'
        elif mode not in ('fast', 'brst'):
            raise ValueError('Data rate mode {0} must be one of '
                             '("fast", "brst").'.format(mode))
        self._mode = mode
    
    @property
    def level(self):
        return self._level
    @level.setter
    def level(self, level):
        '''
        Set the data level property.
        
        Parameters
        ----------
        level : str
            Data rate mode. Must be ("l1b", "sitl", "ql", "l2", "trig")
        '''
        if level == 'srvy':
            level == 'fast'
        elif level not in ("l1b", "sitl", "ql", "l2", "trig"):
            raise ValueError('Data rate mode {0} must be one of '
                             '("l1b", "sitl", "ql", "l2", "trig").'
                             .format(level))
        self._level = level
    
    @property
    def starttime(self):
        return self._starttime
    @starttime.setter
    def starttime(self, starttime):
        # Convert string to datetime64 object
        self._starttime = np.datetime64(starttime, 's')
    
    @property
    def endtime(self):
        return self._endtime
    @starttime.setter
    def endtime(self, endtime):
        # Convert string to datetime object
        self._starttime = np.datetime64(endtime, 's')


class Distribution_Function():
    def __init__(self, f, phi, theta, energy, mass, time=None,
                 scpot=None, E0=100, E_low=None, E_high=None,
                 wrap_phi=True, theta_extrapolation=True,
                 low_energy_extrapolation=True,
                 high_energy_extrapolation=True):
        
        self.f = f
        self.phi = phi
        self.theta = theta
        self.energy = energy
        self.mass = mass
        
        self.E0 = E0
        self.E_low = E_low
        self.E_high = E_high
        self.scpot = scpot
        self.mass = mass
        self.time = time
        
        self._is_preconditioned = False
        self.wrap_phi = wrap_phi
        self.theta_extrapolation = theta_extrapolation
        self.high_energy_extrapolation = high_energy_extrapolation
        self.low_energy_extrapolation = low_energy_extrapolation
    
    def __setattr__(self, name, value):
        # Ensure that phi, theta, and energy have the correct dimensions
        if (name in ('phi', 'theta', 'energy')) and (self.f is None):
            raise ValueError('f must be set before phi, theta, and energy.')
        
        # If any of these change, the distribution has to be pre-conditioned
        if (name in ('phi', 'theta', 'energy', 'f', 'E0', 'E_low', 'E_high')):
            self._is_preconditioned = False
        
        # PHI
        if name == 'phi':
            if len(value) != self.f.shape[0]:
                raise ValueError('phi must have same length as f.size[0]: '
                                 '{0} vs. {1}'
                                 .format(len(value), self.f.shape[0]))
        
        # THETA
        elif name == 'theta':
            if len(value) != self.f.shape[1]:
                raise ValueError('theta must have same length as f.size[1]: '
                                 '{0} vs. {1}'
                                 .format(len(value), self.f.shape[1]))
        
        # ENERGY
        elif name == 'energy':
            if len(value) != self.f.shape[2]:
                raise ValueError('energy must have same length as f.size[2]: '
                                 '{0} vs. {1}'
                                 .format(len(energy), self.f.shape[2]))

        # Set the value
        super().__setattr__(name, value)
    
    def maxwellian(self, N=None, V=None, T=None):
        
        # Need adjusted velocity-space bins
        self.precondition()
        
        # Calculate moments
        if N is None:
            N = self.density()
        if V is None:
            V = self.velocity(N=N)
        if T is None:
            T = self.temperature(N=N, V=V)
            T = (T[0,0] + T[1,1] + T[2,2]) / 3.0
        
        # Note that N, V, and T are calculated using the pre-conditioned
        # distribution function. Principally, this means that the energy
        # bins have been adjusted by the spacecraft potential. For the
        # Maxwellian and measured distributions to have the same velocity-
        # space bins, the Maxwellian has to be created with the same pre-
        # conditioned bins.
        
        # Compute velocity-space grid locations
        vt = np.sqrt(2 * eV2J / self.mass * T)
        v = np.sqrt(2.0 * eV2J / self.mass * self._energy)  # m/s
        phi, theta, v = np.meshgrid(self._phi,
                                    self._theta,
                                    v, indexing='ij')
        
        # The |v - V|**2 terms
        vxsqr = (-v * np.sin(theta) * np.cos(phi) - (1e3*V[0]))**2
        vysqr = (-v * np.sin(theta) * np.sin(phi) - (1e3*V[1]))**2
        vzsqr = (-v * np.cos(theta) - (1e3*V[2]))**2
        
        # Maxwellian distribution
        coeff = 1e-6 * N / (np.sqrt(np.pi) * vt)**3 # s^3/cm^6
        f = coeff * np.exp(-(vxsqr + vysqr + vzsqr) / vt**2) # s^3/cm^6
        
        # Replace endpoints at phi=0, theta=0, energy=inf
        #   - 0*inf = nan
        if self.high_energy_extrapolation:
            f[0,:,-1] = 0
            f[:,0,-1] = 0
        
        # Do not supply scpot, E0, E_low, E_high because the energy bins
        # have already been adjusted.
        df = Distribution_Function(f, self._phi, self._theta, self._energy,
                                   self.mass, E0=self.E0, E_low=None,
                                   low_energy_extrapolation=False,
                                   high_energy_extrapolation=False)
        
        
        df._f = f
        df._phi = self._phi
        df._theta = self._theta
        df._energy = self._energy
        df._U = self._U
        df._is_preconditioned = True
        
        return df
    
    def maxwellian_entropy(self, N=None, P=None, **kwargs):
        if N is None:
            N = self.denisity()
        if P is None:
            P = self.pressure(N=N, **kwargs)
            P = (P[0,0] + P[1,1], P[2,2]) / 3.0
    
        sM = (-kB * 1e6 * N
              * (np.log((1e19 * self.mass * N**(5.0/3.0)
                        / 2 / np.pi / P)**(3/2)
                       )
                 - 3/2
                 )
              )
    
        return sM
    
    def is_preconditioned(self):
        return self._is_preconditioned
    
    def precondition(self):
        if self.is_preconditioned():
            return
        
        f = self.f.copy()
        phi = self.phi.copy()
        theta = self.theta.copy()
        energy = self.energy.copy()
        
        # Make the distribution periodic in phi
        if self.wrap_phi:
            phi = np.deg2rad(np.append(phi, phi[0] + 360))
            f = np.append(f, f[np.newaxis, 0, :, :], axis=0)
        
        # Add endpoints at 0 and 180 degrees (sin(0,180) = 0)
        if self.theta_extrapolation:
            theta = np.deg2rad(np.append(np.append(0, theta), 180))
            f = np.append(np.zeros((f.shape[0], 1, f.shape[2])), f, axis=1)
            f = np.append(f, np.zeros((f.shape[0], 1, f.shape[2])), axis=1)
        
        # Spacecraft potential correction
        if self.scpot is not None:
            sign = -1
            energy = energy + (sign * J2eV * e * self.scpot)
            
            mask = energy >= 0
            energy = energy[mask]
            f = f[:, :, mask]
        
        # Lower integration limit
        if self.E_low is not None:
            mask = energy >= self.E_low
            energy = energy[mask]
            f = f[:, :, mask]
        
        # Upper integration limit
        if self.E_high is not None:
            mask = energy <= self.E_high
            energy = energy[mask]
            f = f[:, :, mask]
        
        # Normalize energy
        U = energy / (energy + self.E0)
        
        # Low energy extrapolation
        if self.low_energy_extrapolation:
            energy = np.append(0, energy)
            U = np.append(0, U)
            f = np.append(np.zeros((*f.shape[0:2], 1)), f, axis=2)
        
        # High energy extrapolation
        if self.high_energy_extrapolation:
            energy = np.append(energy, np.inf)
            U = np.append(U, 1)
            f = np.append(f, np.zeros((*f.shape[0:2], 1)), axis=2)
        
        # Preconditioned parameters
        self._phi = phi
        self._theta = theta
        self._energy = energy
        self._U = U
        self._f = f
        self._is_preconditioned = True
        
    def density(self):
        
        self.precondition()
        
        coeff = 1e6 * np.sqrt(2 * (self.E0*eV2J)**3 / self.mass**3)
        N = np.trapz(self._f, self._phi, axis=0)
        N = np.trapz(np.sin(self._theta[:, np.newaxis]) * N,
                     self._theta, axis=0)
<<<<<<< HEAD
    
        with np.errstate(invalid='ignore', divide='ignore'):
            y = np.sqrt(self._U) / (1 - self._U)**(5/2)
        y = np.where(np.isfinite(y), y, 0)
    
=======
    
        with np.errstate(invalid='ignore', divide='ignore'):
            y = np.sqrt(self._U) / (1 - self._U)**(5/2)
        y = np.where(np.isfinite(y), y, 0)
    
>>>>>>> d35917c2
        N = coeff * np.trapz(y * N, self._U, axis=0)

        return N # 1/cm^3
    
    def entropy(self):
        self.precondition()
        
        # Integrate over phi and theta
        #   - Measurement bins with zero counts result in a
        #     phase space density of 0
        #   - Photo-electron correction can result in negative
        #     phase space density.
        #   - Log of value <= 0 is nan. Avoid be replacing
        #     with 1 so that log(1) = 0
        S = 1e12 * self._f
        S = np.where(S > 0, S, 1)
        S = np.trapz(S * np.log(S), self._phi, axis=0)
        S = np.trapz(np.sin(self._theta)[:, np.newaxis] * S, self._theta, axis=0)
    
        # Integrate over Energy
        with np.errstate(invalid='ignore', divide='ignore'):
            y = np.sqrt(self._U) / (1 - self._U)**(5/2)
        y = np.where(np.isfinite(y), y, 0)
        
        coeff = -kB * np.sqrt(2) * (eV2J * self.E0 / self.mass)**(3/2)
        S = coeff * np.trapz(y * S, self._U, axis=0)
    
        return S
    
    def epsilon(self, fM=None, N=None):
        mass = species_to_mass(dist.attrs['species'])
        if N is None:
            N = density(dist, **kwargs)
        if fM is None:
            fM = self.maxwellian(N=N)
        
        self.precondition()
        fM.precondition()
        
        # Integrate phi and theta
        df = np.trapz((f - f_max)**2, self._phi, axis=0)
        df = np.trapz(np.sin(df['theta']) * df, self._theta, axis=0)
    
        # Integrate energy
        with np.errstate(divide='ignore', invalid='ignore'):
            y = np.sqrt(self._U) / (1 - self._U)**(5/2) * df
        y[-1] = 0
        
        coeff = 1e3 * 2**(1/4) * eV2J**(3/4) * (E0 / mass)**(3/2) / N
        epsilon = coeff * np.trapz(y * df, self._U, axis=0)
    
        return epsilon
    
    def information_loss(self, fM=None, N=None, T=None):
        if N is None:
            N = self.density()
        if T is None:
            T = self.temperature(N=N)
            T = (T[0,0] + T[1,1] + T[2,2]) / 3.0
        if fM is None:
            V = self.velocity(N=N)
            fM = self.maxwellian(N=N, V=V, T=T)
        
        self.precondition()
        fM.precondition
        
        # Assume that the azimuth and polar angle bins are equal size
        dtheta = np.diff(self._theta).mean()
        dphi = np.diff(self._phi).mean()
    
        _phi, _theta, _U = np.meshgrid(self._phi, self._theta, self._U, indexing='ij')

        # Calculate the factors that associated with the normalized
        # volume element
        #   - U ranges from [0, inf] and np.inf/np.inf = nan
        #   - Set the last element of y along U manually to 0
        #   - log(0) = -inf; Zeros come from theta and y. Reset to zero
        #   - Photo-electron correction can result in negative phase space
        #     density. log(-1) = nan
        coeff = (1/3) * (2*eV2J*self.E0/self.mass)**(3/2)
        with np.errstate(invalid='ignore', divide='ignore'):
            y = (np.sqrt(_U) / (1 - _U)**(5/2))
            lnydy = (np.log(y * np.sin(_theta) * dtheta * dphi))
        y = np.where(np.isfinite(y), y, 0)
        lnydy = np.where(np.isfinite(lnydy), lnydy, 0)
        
        # Numerator
        num1 = np.trapz(y * lnydy * np.sin(_theta) * (fM._f - self._f), self._phi, axis=0)
        num1 = np.trapz(num1, self._theta, axis=0)
        num1 = 1/(1e6*N) * coeff * 1e12 * np.trapz(num1, self._U, axis=0)
    
        num2 = np.trapz(y * np.sin(_theta) * (fM._f - self._f), self._phi, axis=0)
        num2 = np.trapz(num2, self._theta, axis=0)
        num2 = 1/(1e6*N) * coeff * 1e12 * self._trapz(num2, self._U)
    
        num = num1 + num2
    
        # Denominator
        denom1 = 1
        denom2 = np.log(2**(2/3) * np.pi * kB * eV2K * T / (eV2J * self.E0))
    
        denom3 = np.trapz(y * lnydy * np.sin(_theta) * fM._f, self._phi, axis=0)
        denom3 = np.trapz(denom3, self._theta, axis=0)
        denom3 = 1/(1e6*N) * coeff * 1e12 * np.trapz(denom3, self._U, axis=0)
    
        denom4 = np.trapz(y * np.sin(_theta) * fM._f, self._phi, axis=0)
        denom4 = np.trapz(denom4, self._theta, axis=0)
        denom4 = 1/(1e6*N) * coeff * 1e12 * self._trapz(denom4, self._U)
    
        denom = denom1 + denom2 - denom3 - denom4
    
        return num, denom
    
    def pressure(self, N=None, T=None):
        self.precondition()
        if N is None:
            N = self.density()
        if T is None:
            T = self.temperature(N=N)
    
        P = 1e15 * N * kB * eV2K * T
    
        return P
    
    def temperature(self, N=None, V=None):
        self.precondition()
        if N is None:
            N = self.density()
        if V is None:
            V = self.velocity(N=N)
        
        # Integrate over phi
        phi = self._phi[:, np.newaxis, np.newaxis]
        Txx = np.trapz(np.cos(phi)**2 * self._f, self._phi, axis=0)
        Tyy = np.trapz(np.sin(phi)**2 * self._f, self._phi, axis=0)
        Tzz = np.trapz(self._f, self._phi, axis=0)
        Txy = np.trapz(np.cos(phi) * np.sin(phi) * self._f, self._phi, axis=0)
        Txz = np.trapz(np.cos(phi) * self._f, self._phi, axis=0)
        Tyz = np.trapz(np.sin(phi) * self._f, self._phi, axis=0)
    
        # Integrate over theta
        theta = self._theta[:, np.newaxis]
        Txx = np.trapz(np.sin(theta)**3 * Txx, self._theta, axis=0)
        Tyy = np.trapz(np.sin(theta)**3 * Tyy, self._theta, axis=0)
        Tzz = np.trapz(np.cos(theta)**2 * np.sin(theta) * Tzz, self._theta, axis=0)
        Txy = np.trapz(np.sin(theta)**3 * Txy, self._theta, axis=0)
        Txz = np.trapz(np.cos(theta) * np.sin(theta)**2 * Txz, self._theta, axis=0)
        Tyz = np.trapz(np.cos(theta) * np.sin(theta)**2 * Tyz, self._theta, axis=0)
        T = np.array([[Txx, Txy, Txz],
                      [Txy, Tyy, Tyz],
                      [Txz, Tyz, Tzz]]).transpose(2, 0, 1)
        
        # Integrate over energy
        with np.errstate(divide='ignore', invalid='ignore'):
            y = self._U**(3/2) / (1 - self._U)**(7/2)
        y = np.where(np.isfinite(y), y, 0)
    
        coeff = 1e6 * (2/self.mass)**(3/2) / (N * kB / K2eV) * (self.E0*eV2J)**(5/2)
        Vij = np.array([[V[0]*V[0], V[0]*V[1], V[0]*V[2]],
                        [V[1]*V[0], V[1]*V[1], V[1]*V[2]],
                        [V[2]*V[0], V[2]*V[1], V[2]*V[2]]])
        
        T = (coeff * np.trapz(y[:, np.newaxis, np.newaxis] * T, self._U, axis=0)
             - (1e6 * self.mass / kB * K2eV * Vij)
             )
    
        return T
    
    
    def velocity(self, N=None):
        self.precondition()
        if N is None:
            N = self.density()
        
        # Integrate over phi
        vx = np.trapz(np.cos(self._phi)[:, np.newaxis, np.newaxis] * self._f,
                      self._phi, axis=0)
        vy = np.trapz(np.sin(self._phi)[:, np.newaxis, np.newaxis] * self._f,
                      self._phi, axis=0)
        vz = np.trapz(self._f, self._phi, axis=0)
    
        # Integrate over theta
        vx = np.trapz(np.sin(self._theta)[:, np.newaxis]**2 * vx, self._theta, axis=0)
        vy = np.trapz(np.sin(self._theta)[:, np.newaxis]**2 * vy, self._theta, axis=0)
        vz = np.trapz(np.cos(self._theta)[:, np.newaxis]
                      * np.sin(self._theta)[:, np.newaxis]
                      * vz,
                      self._theta, axis=0)
        V = np.array([vx, vy, vz]).T
        
        # Integrate over Energy
        with np.errstate(divide='ignore', invalid='ignore'):
            y = self._U / (1 - self._U)**3
        y = np.where(np.isfinite(y), y, 0)
        
        coeff = -1e3 * 2 * (eV2J * self.E0 / self.mass)**2 / N
        V = coeff * np.trapz(y[:, np.newaxis] * V, self._U, axis=0)
        return V
    
    def vspace_entropy(self, N=None, s=None):
        self.precondition()
        if N is None:
            N = self.density()
        if s is None:
            s = self.entropy()
        
        # Assume that the azimuth and polar angle bins are equal size
        dtheta = np.diff(self._theta).mean()
        dphi = np.diff(self._phi).mean()
        
        # Calculate the factors that associated with the normalized
        # volume element
        #   - U ranges from [0, inf] and np.inf/np.inf = nan
        #   - Set the last element of y along U manually to 0
        #   - log(0) = -inf; Zeros come from theta and y. Reset to zero
        #   - Photo-electron correction can result in negative phase space
        #     density. log(-1) = nan
        coeff = np.sqrt(2) * (eV2J*self.E0/self.mass)**(3/2) # m^3/s^3
        with np.errstate(invalid='ignore', divide='ignore'):
            y = np.sqrt(self._U) / (1 - self._U)**(5/2)
            lnydy = (np.log(y[np.newaxis, :]
                     * np.sin(self._theta)[:, np.newaxis]
                     * dtheta * dphi))
        y = np.where(np.isfinite(y), y, 0)
        lnydy = np.where(np.isfinite(lnydy), lnydy, 0)
    
        # Terms in that make up the velocity space entropy density
        sv1 = s # J/K/m^3 ln(s^3/m^6) -- Already multiplied by -kB
        sv2 = kB * (1e6*N) * np.log(1e6*N/coeff) # 1/m^3 * ln(1/m^3)
        
        sv3 = np.trapz(y * lnydy * np.sin(self._theta)[:,np.newaxis] * self._f, self._phi, axis=0)
        sv3 = np.trapz(sv3, self._theta, axis=0)
        sv3 = -kB * 1e12 * coeff * np.trapz(sv3, self._U, axis=0) # 1/m^3
    
        sv4 = np.trapz(y * np.sin(self._theta)[:,np.newaxis] * self._f, self._phi, axis=0)
        sv4 = np.trapz(sv4, self._theta, axis=0)
        sv4 = -kB * 1e12 * coeff * self._trapz(sv4, self._U)
    
        # Velocity space entropy density
        sv = sv1 + sv2 + sv3 + sv4 # J/K/m^3
    
        return sv
    
    @staticmethod
    def _trapz(f, x):
        dx = x[1:] - x[0:-1]
        with np.errstate(divide='ignore', invalid='ignore'):
            F = 0.5  * (f[1:] + f[0:-1]) * (dx * np.log(dx))
        F = np.where(np.isfinite(F), F, 0)
        
        return np.sum(F)


def center_timestamps(fpi_data):
    '''
    FPI time stamps are at the beginning of the sampling interval.
    Adjust the timestamp to the center of the interval.
    
    Parameters
    ----------
    fpi_data : `xarray.Dataset`
        Dataset containing the time coordinates to be centered
    
    Returns
    -------
    new_data : `xarray.Dataset`
        A new dataset with the time coordinates centered
    '''
    
    t_delta = np.timedelta64(int(1e9 * (fpi_data['Epoch_plus_var'].data
                                        + fpi_data['Epoch_minus_var'].data)
                                 / 2.0), 'ns')
    
<<<<<<< HEAD
    data = fpi_data.assign_coords({'Epoch': fpi_data['Epoch'] + t_delta})
    data['Epoch'].attrs = fpi_data.attrs
=======
    data = fpi_data.assign_coords({'time': fpi_data['time'] + t_delta})
    data['time'].attrs = fpi_data.attrs
>>>>>>> d35917c2
    data['Epoch_plus_var'] = t_delta
    data['Epoch_minus_var'] = t_delta
    
    return data


def check_spacecraft(sc):
    '''
    Check that a valid spacecraft ID was given.
    
    Parameters
    ----------
    sc : str
        Spacecraft identifier
    '''
    if sc not in ('mms1', 'mms2', 'mms3', 'mms4'):
        raise ValueError('{} is not a recongized SC ID. '
                         'Must be ("mms1", "mms2", "mms3", "mms4")'
                         .format(sc))

def check_mode(mode):
    '''
    Check that a valid data rate mode was given.
    
    Parameters
    ----------
    mode : str
        Data rate mode. Can be ('brst', 'srvy', 'fast'). If 'srvy' is
        given, it is changed to 'fast'.
    
    Returns
    -------
    mode : str
        A valid data rate mode for FPI
    '''
    
    modes = ('brst', 'fast')
    if mode == 'srvy':
        mode = 'fast'
    
    if mode not in modes:
        raise ValueError('Mode "{0}" is not in {1}'.format(mode, modes))

    return mode


def check_species(species):
    '''
    Check that a valid particle species was given.
    
    Parameters
    ----------
    species : str
        Particle species: 'e' or 'i'.
    
    Returns
    -------
    mode : str
        A valid data rate mode for FPI
    '''
    if species not in ('e', 'i'):
        raise ValueError('{} is not a recongized species. '
                         'Must be ("i", "e")')


def download_ephoto_models():
    '''
    Download photoelectron model distribution functions.
    
    The file names of the photoelectron models contain the stepper-ids. Which
    stepper-id is in use is found externally, in the appropriate dis-moms or
    des-moms
    '''
    
    # Find the file names
    #   - Location where they are stored
    #   - Pattern matching the file names
    #   - Download the page to serve as a directory listing
    url = 'https://lasp.colorado.edu/mms/sdc/public/data/models/fpi/'
    fpattern = ('mms_fpi_(brst|fast)_l2_d(i|e)s-bgdist_'
                'v[0-9]+.[0-9]+.[0-9]+_p[0-9]+-[0-9]+.cdf')
    response = requests.get(url)
    
    # Local repository
    local_dir = data_root.joinpath(*url.split('/')[6:9])
    if not local_dir.exists():
        local_dir.mkdir(parents=True)
    local_files = []
    
    # Parse the page and download the files
    for match in re.finditer(fpattern, response.text):
        
        # Remote file
        remote_fname = match.group(0)
        remote_file = '/'.join((url, remote_fname))
        
        # Local file after download
        local_fname = local_dir / remote_fname
        
        
        r = requests.get(remote_file, stream=True, allow_redirects=True)
        total_size = int(r.headers.get('content-length'))
        initial_pos = 0
        
        # Download 
        with open(local_fname, 'wb') as f:
            with tqdm(total=total_size, unit='B', unit_scale=True,
                      desc=remote_fname, initial=initial_pos,
                      ascii=True) as pbar:
                    
                for chunk in r.iter_content(chunk_size=1024):
                    if chunk:
                        f.write(chunk)
                        pbar.update(len(chunk))
        
        local_files.append(local_fname)
    
    return local_files


def prep_ephoto(sdc, startdelphi, parity=None):
    '''
    Prepare the photo electron distributions
    '''
    # Download the moments file
    sdc.optdesc = 'des-moms'
    moms_files = sdc.download_files()
    
    moms_files = api.sort_files(moms_files)[0]
    cdf = cdfread.CDF(moms_files[0])
    scl = np.float(cdf.attget('Photoelectron_model_scaling_factor', entry=0)['Data'])
    fphe = cdf.attget('Photoelectron_model_filenames', entry=0)['Data']
    cdf.close()
    
    # Check to see if the file name and scaling factor change
    # If it does, the implementation will have to change to be
    # applied on a per-file basis
    for file in moms_files[1:]:
        cdf = cdfread.CDF(file)
        if scl != cdf.attget('Photoelectron_model_scaling_factor'):
            raise ValueError('Scale factor changes between files.')
        if fphe != cdf.attget('Photoelectron_model_filenames'):
            raise ValueError('Photoelectron mode file name changes.')
        cdf.close()
    
    # Extract the stepper number
    stepper = ePhoto_Downloader.fname_stepper(fphe)
    version = ePhoto_Downloader.fname_version(fphe)
    
    # Load the photo-electron model file
    ePhoto = ePhoto_Downloader(mode=sdc.mode)
    f_photo = ePhoto.load(stepper, version)
    
    # Map the measured startdelphi to the model startdelphi
    idx = np.int16(np.floor(startdelphi/16))
    if sdc.mode == 'brst':
        f_p0_vname = '_'.join(('mms', 'des', 'bgdist', 'p0', sdc.mode))
        f_p1_vname = '_'.join(('mms', 'des', 'bgdist', 'p1', sdc.mode))
        sdp_vname = '_'.join(('mms', 'des', 'startdelphi', 'counts', sdc.mode))
        
        f0 = f_photo[f_p0_vname][idx,:,:,:]
        f1 = f_photo[f_p1_vname][idx,:,:,:]
        
        f0 = f0.rename({sdp_vname: 'Epoch'}).assign_coords({'Epoch': startdelphi['Epoch']})
        f1 = f1.rename({sdp_vname: 'Epoch'}).assign_coords({'Epoch': startdelphi['Epoch']})
        
        # Select the proper parity
        f_model = f0.where(parity == 0, f1)
    else:
        f_vname = '_'.join(('mms', 'des', 'bgdist', sdc.mode))
        sdp_vname = '_'.join(('mms', 'des', 'startdelphi', 'counts', sdc.mode))
        
        f_model = (f_photo[f_vname][idx,:,:,:]
                   .rename({sdp_vname: 'Epoch'})
                   .assign_coords({'Epoch': startdelphi['Epoch']})
                   )

    return scl * f_model


<<<<<<< HEAD
def load_ephoto(dist_data, sc, mode, level, start_date, end_date):
    """
    Load FPI photoelectron model.
    
    Parameters
    ----------
    dist_data : `xarray.Dataset`
        Distribution function with ancillary data
    sc : str
        Spacecraft ID: ('mms1', 'mms2', 'mms3', 'mms4')
    mode : str
        Instrument mode: ('slow', 'fast', 'brst'). If 'srvy' is given, it is
        automatically changed to 'fast'.
    level: str
        Data quality level: ('l1b', 'silt', 'ql', 'l2', 'trig')
    start_date, end_date : `datetime.datetime`
        Start and end of the data interval.
    
    Returns
    -------
    f_model : `xarray.Dataset`
        Photoelectron model distribution function.
    """
    fpi_instr = 'des'
    
    # Variable names
    phi_vname = '_'.join((sc, fpi_instr, 'phi', mode))
    theta_vname = '_'.join((sc, fpi_instr, 'theta', mode))
    energy_vname = '_'.join((sc, fpi_instr, 'energy', mode))
    startdelphi_vname = '_'.join((sc, fpi_instr, 'startdelphi', 'count', mode))
    parity_vname = '_'.join((sc, fpi_instr, 'steptable', 'parity', mode))
    sector_index_vname = '_'.join(('mms', fpi_instr, 'sector', 'index', mode))
    pixel_index_vname = '_'.join(('mms', fpi_instr, 'pixel', 'index', mode))
    energy_index_vname = '_'.join(('mms', fpi_instr, 'energy', 'index', mode))
    
    # Get the photoelectron model
    sdc = api.MrMMS_SDC_API(sc, 'fpi', mode, level, optdesc='des-dist',
                            start_date=start_date, end_date=end_date)
    if mode == 'brst':
        phi_rename = 'phi'
        f_model = prep_ephoto(sdc,
                              dist_data[startdelphi_vname],
                              dist_data[parity_vname])
    else:
        phi_rename = phi_vname
        f_model = prep_ephoto(sdc,
                              dist_data[startdelphi_vname])
    
    # Re-assign coordinates so that the model can be subtracted
    # from the distribution. Note that the energy tables for
    # parity 0 and parity 1 are no longer in the des-dist files
    # or the model files, so it is impossible to reconstruct the
    # coordinates. Stealing them from the distribution itself
    # should be fine, though, because we used the measured
    # distribution as a template.
    f_model = (f_model
               .rename({sector_index_vname: phi_rename,
                        pixel_index_vname: theta_vname,
                        energy_index_vname: 'energy'})
               .assign_coords({phi_vname: dist_data[phi_vname],
                               theta_vname: dist_data[theta_vname],
                               energy_vname: dist_data[energy_vname]})
               .drop_vars(['phi', 'energy'], errors='ignore')
               )
    
    return f_model


def load_dist(sc='mms1', mode='fast', level='l2', optdesc='dis-dist',
              start_date=None, end_date=None, rename_vars=True,
              ephoto=True, center_times=True, **kwargs):
=======
def load_dist(sc='mms1', mode='fast', level='l2', optdesc='dis-dist',
              start_date=None, end_date=None, ephoto=True,
              **kwargs):
>>>>>>> d35917c2
    """
    Load FPI distribution function data.
    
    Parameters
    ----------
    sc : str
        Spacecraft ID: ('mms1', 'mms2', 'mms3', 'mms4')
    mode : str
        Instrument mode: ('slow', 'fast', 'brst'). If 'srvy' is given, it is
        automatically changed to 'fast'.
    level: str
        Data quality level: ('l1b', 'silt', 'ql', 'l2', 'trig')
    optdesc : str
        Optional descriptor: ('i', 'e') for ions and electrons, respectively.
    start_date, end_date : `datetime.datetime`
        Start and end of the data interval.
    rename_vars : bool
        If true (default), rename the standard MMS variable names
        to something more memorable and easier to use.
    ephoto : bool
        Remove photo electrons from the distribution. Applies only to
        des data. Requires downloading the des-moms files
    center_times : bool
        Move timestamps from the beginning of the sample interval to the middle
    \*\*kwargs : dict
        Keywords accepted by `pymms.data.util.load_data`
    
    Returns
    -------
<<<<<<< HEAD
    data : `xarray.Dataset`
=======
    dist : `xarray.Dataset`
>>>>>>> d35917c2
        Particle distribution function.
    """
    valid_optdesc = ('dis-dist', 'des-dist')
    if optdesc not in valid_optdesc:
        raise ValueError('OPDESC ({0}) must be in {1}'
                         .format(optdesc, valid_optdesc))
    
    # Check the inputs
    check_spacecraft(sc)
    mode = check_mode(mode)
    instr = optdesc[0:3]
    
    # File and variable name parameters
    dist_vname = '_'.join((sc, instr, 'dist', mode))
    epoch_vname = 'Epoch'
    phi_vname = '_'.join((sc, instr, 'phi', mode))
    theta_vname = '_'.join((sc, instr, 'theta', mode))
    energy_vname = '_'.join((sc, instr, 'energy', mode))
    startdelphi_vname = '_'.join((sc, instr, 'startdelphi', 'count', mode))
    parity_vname = '_'.join((sc, instr, 'steptable', 'parity', mode))
    
    fpi_data = util.load_data(sc, 'fpi', mode, level, optdesc=optdesc,
                              start_date=start_date, end_date=end_date,
                              **kwargs)
    
    # Subtract photoelectrons
    if ephoto & (instr[1] == 'e'):
        sdc = api.MrMMS_SDC_API(sc, 'fpi', mode, level, optdesc=optdesc,
                                start_date=start_date, end_date=end_date)
        
        if mode == 'brst':
            phi_rename = 'phi'
            f_model = prep_ephoto(sdc,
                                  fpi_data[startdelphi_vname],
                                  fpi_data[parity_vname])
        else:
            phi_rename = phi_vname
            f_model = prep_ephoto(sdc,
                                  fpi_data[startdelphi_vname])
        
        # Re-assign coordinates so that the model can be subtracted
        # from the distribution. Note that the energy tables for
        # parity 0 and parity 1 are no longer in the des-dist files
        # or the model files, so it is impossible to reconstruct the
        # coordinates. Stealing them from the distribution itself
        # should be fine, though, because we used the measured
        # distribution as a template.
        sector_index_vname = '_'.join(('mms', 'des', 'sector', 'index', mode))
        pixel_index_vname = '_'.join(('mms', 'des', 'pixel', 'index', mode))
        energy_index_vname = '_'.join(('mms', 'des', 'energy', 'index', mode))
        
        f_model = (f_model
                   .rename({sector_index_vname: phi_rename,
                            pixel_index_vname: theta_vname,
                            energy_index_vname: 'energy'})
                   .assign_coords({phi_vname: fpi_data[phi_vname],
                                   theta_vname: fpi_data[theta_vname],
                                   energy_vname: fpi_data[energy_vname]})
                   .drop_vars(['phi', 'energy'], errors='ignore')
                   )
        
        fpi_data[dist_vname] -= f_model
<<<<<<< HEAD
    
    # Select the appropriate time interval
    fpi_data = fpi_data.sel(Epoch=slice(start_date, end_date))
    
    # Adjust the time stamp
    if center_times:
        fpi_data = center_timestamps(fpi_data)
    
    # Rename coordinates
    if rename_vars:
        fpi_data = rename(fpi_data, sc, mode, optdesc)
    
    for name, value in fpi_data.items():
        value.attrs['sc'] = sc
        value.attrs['instr'] = 'fpi'
        value.attrs['mode'] = mode
        value.attrs['level'] = level
        value.attrs['optdesc'] = optdesc
        value.attrs['species'] = optdesc[1]
    
=======
    
    # Rename coordinates
    #   - Phi is record varying in burst but not in survey data,
    #     so the coordinates are different 
    coord_rename_dict = {epoch_vname: 'time',
                         phi_vname: 'phi',
                         theta_vname: 'theta',
                         energy_vname: 'energy',
                         'energy': 'energy_index',
                         dist_vname: 'dist'}
    if mode == 'brst':
        coord_rename_dict['phi'] = 'phi_index'
    fpi_data = fpi_data.rename(coord_rename_dict)
    
    # Select the appropriate time interval
    fpi_data = fpi_data.sel(time=slice(start_date, end_date))
    
    # Adjust the time stamp
    fpi_data = center_timestamps(fpi_data)
    
    for name, value in fpi_data.items():
        value.attrs['sc'] = sc
        value.attrs['instr'] = 'fpi'
        value.attrs['mode'] = mode
        value.attrs['level'] = level
        value.attrs['optdesc'] = optdesc
        value.attrs['species'] = optdesc[1]
    
>>>>>>> d35917c2
    return fpi_data


def load_moms(sc='mms1', mode='fast', level='l2', optdesc='dis-moms',
<<<<<<< HEAD
              start_date=None, end_date=None, rename_vars=True,
              center_times=True, **kwargs):
=======
              start_date=None, end_date=None, ephoto=True,
              **kwargs):
>>>>>>> d35917c2
    """
    Load FPI distribution function data.
    
    Parameters
    ----------
    sc : str
        Spacecraft ID: ('mms1', 'mms2', 'mms3', 'mms4')
    mode : str
        Instrument mode: ('slow', 'fast', 'brst'). If 'srvy' is given, it is
        automatically changed to 'fast'.
    level: str
        Data quality level: ('l1b', 'silt', 'ql', 'l2', 'trig')
    optdesc : str
        Optional descriptor: ('i', 'e') for ions and electrons, respectively.
    start_date, end_date : `datetime.datetime`
        Start and end of the data interval.
    rename_vars : bool
        If true (default), rename the standard MMS variable names
        to something more memorable and easier to use.
    center_times : bool
        Move timestamps from the beginning of the sample interval to the middle
    \*\*kwargs : dict
        Keywords accepted by `pymms.data.util.load_data`
    
    Returns
    -------
    dist : `xarray.Dataset`
        Particle distribution function.
    """
    
    
    valid_optdesc = ('dis-moms', 'des-moms')
    if optdesc not in valid_optdesc:
        raise ValueError('OPDESC ({0}) must be in {1}'
                         .format(optdesc, valid_optdesc))
    
    # Check the inputs
    instr = optdesc[0:3]
    check_spacecraft(sc)
    mode = check_mode(mode)
<<<<<<< HEAD
    if optdesc not in ('dis-moms', 'des-moms'):
        raise ValueError('Optional descriptor {0} not in (dis-moms, des-moms)'
                         .format(optdesc))
    fpi_instr = optdesc[0:3]
    
    # Load the data
    data = util.load_data(sc=sc, instr='fpi', mode=mode, level=level,
                          optdesc=optdesc,
                          start_date=start_date, end_date=end_date,
                          **kwargs)
=======
    
    # File and variable name parameters
    epoch_vname = 'Epoch'
    n_vname = '_'.join((sc, instr, 'numberdensity', mode))
    v_vname = '_'.join((sc, instr, 'bulkv', 'dbcs', mode))
    p_vname = '_'.join((sc, instr, 'prestensor', 'dbcs', mode))
    t_vname = '_'.join((sc, instr, 'temptensor', 'dbcs', mode))
    q_vname = '_'.join((sc, instr, 'heatq', 'dbcs', mode))
    t_para_vname = '_'.join((sc, instr, 'temppara', mode))
    t_perp_vname = '_'.join((sc, instr, 'tempperp', mode))
    v_labl_vname = '_'.join((sc, instr, 'bulkv', 'dbcs', 'label', mode))
    q_labl_vname = '_'.join((sc, instr, 'heatq', 'dbcs', 'label', mode))
    espectr_vname = '_'.join((sc, instr, 'energyspectr', 'omni', mode))
    cart1_labl_vname = '_'.join((sc, instr, 'cartrep', mode))
    cart2_labl_vname = '_'.join((sc, instr, 'cartrep', mode, 'dim2'))
    e_labl_vname = '_'.join((sc, instr, 'energy', mode))
    varnames = [n_vname, v_vname, p_vname, t_vname, q_vname,
                t_para_vname, t_perp_vname, espectr_vname]
    
    fpi_data = util.load_data(sc, 'fpi', mode, level, optdesc=optdesc,
                              start_date=start_date, end_date=end_date,
                              **kwargs)
    
    fpi_data = fpi_data.rename({epoch_vname: 'time',
                                n_vname: 'density',
                                v_vname: 'velocity',
                                p_vname: 'prestensor',
                                t_vname: 'temptensor',
                                q_vname: 'heatflux',
                                t_para_vname: 'temppara',
                                t_perp_vname: 'tempperp',
                                v_labl_vname: 'velocity_index',
                                q_labl_vname: 'heatflux_index',
                                espectr_vname: 'omnispectr',
                                cart1_labl_vname: 'cart_index_dim1',
                                cart2_labl_vname: 'cart_index_dim2',
                                'energy': 'energy_index',
                                e_labl_vname: 'energy'})
    fpi_data = fpi_data.sel(time=slice(start_date, end_date))
    
    fpi_data = fpi_data.assign(t=(fpi_data['temptensor'][:,0,0] 
                                  + fpi_data['temptensor'][:,1,1]
                                  + fpi_data['temptensor'][:,2,2]
                                  ) / 3.0,
                               p=(fpi_data['prestensor'][:,0,0] 
                                  + fpi_data['prestensor'][:,1,1]
                                  + fpi_data['prestensor'][:,2,2]
                                  ) / 3.0
                               )
>>>>>>> d35917c2
    
    # Adjust time interval
    data = data.sel(Epoch=slice(start_date, end_date))
    
    # Adjust the time stamp
    if center_times:
        data = center_timestamps(data)
    
    # create a few handy derived products
    t_vname = '_'.join((sc, fpi_instr, 'temptensor', 'dbcs', mode))
    p_vname = '_'.join((sc, fpi_instr, 'prestensor', 'dbcs', mode))
    data = data.assign(t=(data[t_vname][:,0,0] 
                          + data[t_vname][:,1,1]
                          + data[t_vname][:,2,2]
                          ) / 3.0,
                       p=(data[p_vname][:,0,0] 
                          + data[p_vname][:,1,1]
                          + data[p_vname][:,2,2]
                          ) / 3.0
                       )
    
    # Rename variables
    if rename_vars:
        data = rename(data, sc, mode, optdesc)
    
    for name, value in data.items():
        value.attrs['sc'] = sc
        value.attrs['instr'] = 'fpi'
        value.attrs['mode'] = mode
        value.attrs['level'] = level
        value.attrs['optdesc'] = optdesc
        value.attrs['species'] = optdesc[1]
    
    return data


<<<<<<< HEAD
=======
def load_moms_pd(sc, mode, species, start_date, end_date):
    """
    Load FPI moments as a Pandas DataFrame.
    
    Parameters
    ----------
    sc : str
        Spacecraft ID: ('mms1', 'mms2', 'mms3', 'mms4')
    mode : str
        Instrument mode: ('fast', 'brst'). If 'srvy' is given, it is
        automatically changed to 'fast'.
    species : str
        Particle species: ('i', 'e') for ions and electrons, respectively.
    start_date, end_date : `datetime.datetime`
        Start and end of the data interval.
    
    Returns
    -------
    moms : `pandas.DataFrame`
        Moments of the distribution function.
    """
    
    # Check the inputs
    check_spacecraft(sc)
    mode = check_mode(mode)
    check_species(species)
    
    # File and variable name parameters
    instr = 'd{0}s'.format(species)
    optdesc = instr+'-moms'
    n_vname = '_'.join((sc, instr, 'numberdensity', mode))
    v_vname = '_'.join((sc, instr, 'bulkv', 'dbcs', mode))
    p_vname = '_'.join((sc, instr, 'prestensor', 'dbcs', mode))
    t_vname = '_'.join((sc, instr, 'temptensor', 'dbcs', mode))
    q_vname = '_'.join((sc, instr, 'heatq', 'dbcs', mode))
    t_para_vname = '_'.join((sc, instr, 'temppara', mode))
    t_perp_vname = '_'.join((sc, instr, 'tempperp', mode))
    varnames = [n_vname, v_vname, p_vname, t_vname, q_vname,
                t_para_vname, t_perp_vname]
    
    # Download the data
    sdc = api.MrMMS_SDC_API(sc, 'fpi', mode, 'l2',
                            optdesc=optdesc,
                            start_date=start_date,
                            end_date=end_date)
    fpi_files = sdc.download_files()
    fpi_files = api.sort_files(fpi_files)[0]
    
    # Read the data from files
    fpi_df = util.cdf_to_df(fpi_files, varnames)
    
    # Calculate Maxwellian Entropy
    if maxwell_entropy:
        data.append(mexwellian_entropy(data[0]))
    
    # Rename columns
    fpi_df.rename(columns={n_vname: 'N'}, inplace=True)
    fpi_df.rename(columns={t_para_vname: 'T_para'}, inplace=True)
    fpi_df.rename(columns={t_perp_vname: 'T_perp'}, inplace=True)
    util.rename_df_cols(fpi_df, v_vname, ('Vx', 'Vy', 'Vz'))
    util.rename_df_cols(fpi_df, q_vname, ('Q_xx', 'Q_yy', 'Q_zz'))
    util.rename_df_cols(fpi_df, t_vname,
                        ('T_xx', 'T_xy', 'T_xz',
                         'T_yx', 'T_yy', 'T_yz',
                         'T_zx', 'T_zy', 'T_zz'
                         ))
    util.rename_df_cols(fpi_df, p_vname,
                        ('P_xx', 'P_xy', 'P_xz',
                         'P_yx', 'P_yy', 'P_yz',
                         'P_zx', 'P_zy', 'P_zz'
                         ))

    # Drop redundant components of the pressure and temperature tensors
    fpi_df.drop(columns=['T_yx', 'T_zx', 'T_zy',
                         'P_yx', 'P_zx', 'P_zy'],
                inplace=True
                )
    
    # Scalar temperature and pressure
    fpi_df['t'] = (fpi_df['T_xx'] + fpi_df['T_yy'] + fpi_df['T_zz'])/3.0
    fpi_df['p'] = (fpi_df['P_xx'] + fpi_df['P_yy'] + fpi_df['P_zz'])/3.0
    fpi_df.sc = sc
    fpi_df.mode = mode
    fpi_df.species = species
    
    return fpi_df


>>>>>>> d35917c2
def maxwellian_distribution(dist, N=None, bulkv=None, T=None, **kwargs):
    """
    Given a measured velocity distribution function, create a Maxwellian
    distribution function with the same density, bulk velociy, and
    temperature.
    
    Parameters
    ----------
    dist : `xarray.DataSet`
        A time series of 3D velocity distribution functions
    N : `xarray.DataArray`
        Number density computed from `dist`.
    bulkv : `xarray.DataArray`
        Bulk velocity computed from `dist`.
    T : `xarray.DataArray`
        Scalar temperature computed from `dist`
    
    Returns
    -------
    f_max : `xarray.DataSet`
        Maxwellian distribution function.
    """
    
    eV2K = constants.value('electron volt-kelvin relationship')
    eV2J = constants.eV
    kB   = constants.k
    mass = species_to_mass(dist.attrs['species'])
    
    if density is None:
        N = density(dist)
    if bulkv is None:
        bulkv = velocity(dist, N=N)
    if T is None:
        T = temperature(dist, N=N, V=bulkv)
    
    phi = dist['phi']
    theta = dist['theta']
    velocity = np.sqrt(2.0 * eV2J / mass * dist['energy'])  # m/s
    
    vxsqr = (-velocity * np.sin(theta) * np.cos(phi) - (1e3*bulkv[:,0]))**2
    vysqr = (-velocity * np.sin(theta) * np.sin(phi) - (1e3*bulkv[:,1]))**2
    vzsqr = (-velocity * np.cos(theta) - (1e3*bulkv[:,2]))**2
    
    f_out = (1e-6 * N 
             * (mass / (2 * np.pi * kB * eV2K * T))**(3.0/2.0)
             * np.exp(-mass * (vxsqr + vysqr + vzsqr)
                      / (2.0 * kB * eV2K * T))
             )
    
    # 'velocity_index' is transferred to f_out from bulkv 
    f_out = f_out.drop('velocity_index')

    # Note that all of the moments functions will attempt to precondition this
    # distribution. All optional keywords to fpi.precondition should be turned
    # off except E0. Two things that cannot be avoided are 1) the energy bins
    # will be normalized and 2) phi and theta will be converted to radians. This
    # means that phi, theta, and energy coordinates of the Maxwellian should be
    # the same as the 
    f_out = f_out.assign_coords(U=dist['U'])
    
    # If there is high energy extrapolation, the last velocity bin will be
    # infinity, making the Maxwellian distribution inf or nan (inf*0=nan).
    # Make the distribution zero at v=inf.
    f_out = f_out.where(np.isfinite(f_out), 0)
    
    try:
        f_out = f_out.transpose('time', 'phi', 'theta', 'energy_index')
    except ValueError:
        f_out = f_out.transpose('time', 'phi_index', 'theta', 'energy_index')
    
    f_out.name = 'Equivalent Maxwellian distribution'
    f_out.attrs['sc'] = dist.attrs['sc']
    f_out.attrs['mode'] = dist.attrs['mode']
    f_out.attrs['species'] = dist.attrs['species']
    f_out.attrs['long_name'] = ('Maxwellian distribution constructed from '
                                'the density, velocity, and temperature of '
                                'the measured distribution function.')
    f_out.attrs['standard_name'] = 'maxwellian_distribution'
    f_out.attrs['units'] = 's^3/cm^6'
    f_out.attrs['Energy_e0'] = dist.attrs['Energy_e0']
    
    return f_out


def maxwellian_entropy(N, P):
    """
    Calculate the maxwellian entropy of a distribution.
    
    Parameters
    ----------
    N : `xarray.DataArray`
        Number density.
    P : `xarray.DataArray`
        Scalar pressure.
    
    Returns
    -------
    Sb : `xarray.DataArray`
        Maxwellian entropy
    """
    J2eV = constants.value('joule-electron volt relationship')
    kB   = constants.k
    mass = species_to_mass(N.attrs['species'])
    
    Sb = (-kB * 1e6 * N
          * (np.log((1e19 * mass * N**(5.0/3.0)
                    / 2 / np.pi / P)**(3/2)
                   )
             - 3/2
             )
          )
    
    Sb.name = 'S{}'.format(N.attrs['species'])
    Sb.attrs['species'] = N.attrs['species']
    Sb.attrs['long_name'] = 'Boltzmann entropy for a given density and pressure.'
    Sb.attrs['standard_name'] = 'Boltzmann_entropy'
    Sb.attrs['units'] = 'J/K/m^3 ln(s^3/m^6)'
    return Sb


def maxwellian_lookup(dist, N_range, T_range, dims=(10, 10),
                      fname=None):
    '''
    Create a look-up table of Maxwellian distributions based on density and
    temperature.
    
    Parameters
    ----------
    dist : `xarray.DataSet`
        An example 3D velocity distribution functions from which to take the
        azimuthal and polar look direction, and the energy target
        coordinates
    N_range : tuple
        Minimum and maximum values of number density (cm^-3) to use for the
        look-up table.
    T_range : tuple
        Minimum and maximum values of scalar temperature (eV) to use for the
        look-up table.
    dims : tuple
        Number of points between N_min and N_max, and T_min and T_max
    fname : str, Path, or file-like
        File name in which to save the look-up table
    
    Returns
    -------
    lookup_table : `xarray.DataArray`
        A Maxwellian distribution at each value of N and T. Returned only if
        *fname* is not specified.
    '''
    N = np.linspace(N_range[0], N_range[1], dims[0])
    T = np.linspace(T_range[0], T_range[1], dims[1])
    V = xr.DataArray(np.zeros((1,3)),
                     dims=['time', 'velocity_index'],
                     coords={'velocity_index': ['Vx', 'Vy', 'Vz']})
    
    # lookup_table = xr.zeros_like(dist.squeeze()).expand_dims({'N': N, 'T': T})
    lookup_table = np.zeros((*dims, *np.squeeze(dist).shape))
    n_lookup = np.zeros(dims)
    v_lookup = np.zeros((*dims, 3))
    t_lookup = np.zeros(dims)
    s_lookup = np.zeros(dims)
    sv_lookup = np.zeros(dims)
    for idens, dens in enumerate(N):
        for itemp, temp in enumerate(T):
            f_max = maxwellian_distribution(dist, N=dens, bulkv=V, T=temp)
            n = density(f_max)
            v = velocity(f_max, N=n)
            t = temperature(f_max, N=n, V=v)
            s = entropy(f_max)
            sv = vspace_entropy(f_max, N=n, s=s)
            
            lookup_table[idens, itemp, ...] = f_max.squeeze()
            n_lookup[idens, itemp] = n
            v_lookup[idens, itemp, :] = v
            t_lookup[idens, itemp] = (t[0,0,0] + t[0,1,1] + t[0,2,2])/3.0
            s_lookup[idens, itemp] = s
            sv_lookup[idens, itemp] = sv
    
    
    # Maxwellian density, velocity, and temperature are functions of input data
    n = xr.DataArray(n_lookup,
                     dims = ('N_data', 't_data'),
                     coords = {'N_data': N,
                               't_data': T})
    V = xr.DataArray(v_lookup,
                     dims = ('N_data', 't_data', 'v_index'),
                     coords = {'N_data': N,
                               't_data': T,
                               'v_index': ['Vx', 'Vy', 'Vz']})
    t = xr.DataArray(t_lookup,
                     dims = ('N_data', 't_data'),
                     coords = {'N_data': N,
                               't_data': T})
    
    # delete duplicate data
    del n_lookup, v_lookup, t_lookup
    
    
    # The look-up table is a function of Maxwellian density, velocity, and
    # temperature. This provides a mapping from measured data to discretized
    # Maxwellian values
    f = xr.DataArray(lookup_table,
                     dims = ('N_data', 't_data', 'phi_index', 'theta', 'energy_index'),
                     coords = {'N': n,
                               'T': t,
                               'phi': dist['phi'].squeeze(),
                               'theta': dist['theta'],
                               'energy': dist['energy'].squeeze(),
                               'U': dist['U'].squeeze(),
                               'N_data': N,
                               't_data': T})
    
    s = xr.DataArray(s_lookup,
                     dims = ('N_data', 't_data'),
                     coords = {'N': n,
                               'T': t,
                               'N_data': N,
                               't_data': T})
    
    sv = xr.DataArray(sv_lookup,
                      dims = ('N_data', 't_data'),
                      coords = {'N': n,
                                'T': t,
                                'N_data': N,
                                't_data': T})
    
    # Delete duplicate data
    del lookup_table, s_lookup, sv_lookup
    
    # Put everything into a dataset
    ds = xr.Dataset({'N': n, 'V': V, 't': t, 
                     's': s, 'sv': sv, 'f': f})
    
    if fname is None:
        return ds
    else:
        ds.to_netcdf(path=fname)
        return


def moments(dist, moment, **kwargs):
    """
    Calculate the moments a velocity distribution function.
    
    Parameters
    ----------
    dist : `xarray.DataSet`
        Number density.
    moment : str
        Name of the moment of the distribution to calculate.
    \*\*kwargs : dict
        Keywords for the corresponding moments function.
    
    Returns
    -------
    Sb : `xarray.DataArray`
        Maxwellian entropy
    """
    valid_moms = ('density', 'velocity', 'pressure', 'temperature',
                  'entropy', 'epsilon',
                  'N', 'V', 'P', 'T', 'S', 'e')
    if moment not in valid_moms:
        raise ValueError('Moment {0} is not in {1}'
                         .format(moment, valid_moms)
                         )
    
    if moment in ('density', 'N'):
        func = density
    elif moment in ('velocity', 'V'):
        func = velocity
    elif moment in ('temperature', 'T'):
        func = temperature
    elif moment in ('pressure', 'P'):
        func = pressure
    elif moment in ('entropy', 'S'):
        func = pressure
    elif moment in ('epsilon', 'e'):
        func = pressure
    
    return func(dist, **kwargs)


<<<<<<< HEAD
def rename(data, sc, mode, optdesc):
    '''
    Rename standard variables names to something more memorable.
    
    Parameters
    ----------
    data : `xarray.Dataset`
        Data to be renamed
    sc : str
        Spacecraft ID: ('mms1', 'mms2', 'mms3', 'mms4')
    mode : str
        Instrument mode: ('slow', 'fast', 'brst'). If 'srvy' is given, it is
        automatically changed to 'fast'.
    optdesc : str
        Optional descriptor. Options are:
        ('dis-dist', 'des-dist', 'dis-moms', 'des-moms')
    
    Returns
    -------
    data : `xarray.Dataset`
        Dataset with variables renamed
    '''
    
    instr = optdesc[0:3]
    
    if optdesc[4:] == 'dist':
        # File and variable name parameters
        dist_vname = '_'.join((sc, instr, 'dist', mode))
        epoch_vname = 'Epoch'
        phi_vname = '_'.join((sc, instr, 'phi', mode))
        theta_vname = '_'.join((sc, instr, 'theta', mode))
        energy_vname = '_'.join((sc, instr, 'energy', mode))
        startdelphi_vname = '_'.join((sc, instr, 'startdelphi', 'count', mode))
        parity_vname = '_'.join((sc, instr, 'steptable', 'parity', mode))
    
        # Rename coordinates
        #   - Phi is record varying in burst but not in survey data,
        #     so the coordinates are different 
        coord_rename_dict = {epoch_vname: 'time',
                             dist_vname: 'dist',
                             phi_vname: 'phi',
                             theta_vname: 'theta',
                             energy_vname: 'energy',
                             'energy': 'energy_index'}
        if mode == 'brst':
            coord_rename_dict['phi'] = 'phi_index'
        data = data.rename(coord_rename_dict)
    
    elif optdesc[4:] == 'moms':
        # File and variable name parameters
        epoch_vname = 'Epoch'
        n_vname = '_'.join((sc, instr, 'numberdensity', mode))
        v_vname = '_'.join((sc, instr, 'bulkv', 'dbcs', mode))
        p_vname = '_'.join((sc, instr, 'prestensor', 'dbcs', mode))
        t_vname = '_'.join((sc, instr, 'temptensor', 'dbcs', mode))
        q_vname = '_'.join((sc, instr, 'heatq', 'dbcs', mode))
        t_para_vname = '_'.join((sc, instr, 'temppara', mode))
        t_perp_vname = '_'.join((sc, instr, 'tempperp', mode))
        v_labl_vname = '_'.join((sc, instr, 'bulkv', 'dbcs', 'label', mode))
        q_labl_vname = '_'.join((sc, instr, 'heatq', 'dbcs', 'label', mode))
        espectr_vname = '_'.join((sc, instr, 'energyspectr', 'omni', mode))
        cart1_labl_vname = '_'.join((sc, instr, 'cartrep', mode))
        cart2_labl_vname = '_'.join((sc, instr, 'cartrep', mode, 'dim2'))
        e_labl_vname = '_'.join((sc, instr, 'energy', mode))
        
        data = data.rename({epoch_vname: 'time',
                            n_vname: 'density',
                            v_vname: 'velocity',
                            p_vname: 'prestensor',
                            t_vname: 'temptensor',
                            q_vname: 'heatflux',
                            t_para_vname: 'temppara',
                            t_perp_vname: 'tempperp',
                            v_labl_vname: 'velocity_index',
                            q_labl_vname: 'heatflux_index',
                            espectr_vname: 'omnispectr',
                            cart1_labl_vname: 'cart_index_dim1',
                            cart2_labl_vname: 'cart_index_dim2',
                            'energy': 'energy_index',
                            e_labl_vname: 'energy'})
        
    return data
    
    
=======
>>>>>>> d35917c2
def precondition(dist, E0=100, E_low=10, E_high=None, scpot=None,
                       wrap_phi=True, theta_extrapolation=True,
                       low_energy_extrapolation=True,
                       high_energy_extrapolation=True):
    '''
    Before being sent to the integration routine, skymaps are preprocessed
    in the following manner:
      1. f(phi = 0) is repeated as f(phi = 360) to ensure that the periodic
         boundary condition is incorporated to the azimuthal integration.
      2. f(theta=0) = 0 and f(theta=180) = 0 data points are added to ensure
         the polar integration goes from 0 to 180.  The sin(theta)
         dependence of the polar integration force the integrand at
         theta = 0 and theta = 180 to zero regardless of the value of the
         phase space density
      3. f(U = 0) = 0 and f(U=1) =0 data points are added to ensure the
         integration goes from E->0 to E->infinity. V = 0 forces the
         integrand equal to zero regardless of the phase space density. 
    
    Parameters
    ----------
    dist : `metaarray.MetaArray`
        The velocity distribution function (s^3/cm^6) with azimuth, polar,
        and energy dependencies as attributes.
    E0 : float
        Energy value (eV) used when mapping energy bins from range [0,Emax]
        to [0, inf)
    E_low : float
        Energy value (eV) representing the low-energy cut-off
    '''
    J2eV = constants.value('joule-electron volt relationship')
    e = constants.e # C
    
    # Append boundary point to make phi periodic
    #   Note that the dimensions must be ordered (time, phi, theta, energy)
    #   for the indexing to work
    if wrap_phi:
        try:
            f_phi = dist[:,0,:,:].assign_coords(phi=dist['phi'][0] + 360.0)
            f_out = xr.concat([dist, f_phi], 'phi')
        except ValueError:
            f_phi = dist[:,0,:,:].assign_coords(phi=dist['phi'][:,0] + 360.0)
            f_out = xr.concat([dist, f_phi], 'phi_index')
    else:
        f_out = dist.copy()
    
    if theta_extrapolation:
        # Create boundary points to have theta range be [0,180] inclusive.
        # Note that the sin(theta) forces the integrand to be 0 at the
        # boundaries regardless of what the distribution function
        f_theta = xr.DataArray(np.zeros(shape=(2,)),
                               dims='theta',
                               coords={'theta': [0, 180]})
    
        # Append the boundary points to the beginning and end of the
        # array. This will change the order of the dimensions. Set the
        # values at the boundaries to zero (arbitrary) and transpose
        # back to the original shape.
        f_out = xr.concat([f_theta[0], f_out], 'theta')
        f_out = xr.concat([f_out, f_theta[1]], 'theta')
    
    # Adjust for spacecraft potential
    #   - E' = E +- q*Vsc, where + is for ions and - is for electrons
    #   - Make a copy of energy so that the original dest['energy']
    #     does not change
    energy = f_out['energy'].copy()
    if scpot is not None:
#        sign = -1 if dist.attrs['species'] == 'e' else 1
        sign = -1
        energy += (sign * J2eV * e * scpot)
    
    # Low energy integration limit
    #   - Exclude data below the low-energy limit
    #   - xr.DataArray.integrate does not avoid NaNs
    #   - Fill with 0.0 because at front of array and trapezoidal integration
    #     results in zero area.
    if E_low is not None:
        mask = energy >= E_low
        energy = energy.where(mask, 0.0)
        f_out = f_out.where(mask, 0.0)
    
    if E_high is not None:
        mask = energy <= E_high
        energy = energy.where(mask, 0.0)
        f_out = f_out.where(mask, 0.0)
    
    # Exclude measurements from below the spacecraft potential
    #   - Same reasoning as for low-energy integration limit
    if scpot is not None:
        mask = energy >= 0
        energy = energy.where(mask, 0.0)
        f_out = f_out.where(mask, 0.0)
    
    if low_energy_extrapolation:
        # Create boundary points for the energy at 0 and infinity, essentially
        # extrapolating the distribution to physical limits. Since absolute
        # zero and infinite energies are impossible, set the values in the
        # distribution to zero at those points. This changes the order of the
        # dimensions so they will have to be transposed back.
        f_energy = xr.DataArray(np.zeros((1,)),
                                dims='energy_index',
                                coords={'energy': ('energy_index', [0,])})
        
        # Append the extrapolated points to the distribution
        f_out = xr.concat([f_energy, f_out], 'energy_index')
        
        # Append the 
        e0 = xr.DataArray(np.zeros((1,)),
                          dims='energy_index',
                          coords={'energy': ('energy_index', [0,])})
        energy = xr.concat([e0, energy], dim='energy_index')
    
    if high_energy_extrapolation:
        # Create boundary points for the energy infinity, essentially
        # extrapolating the distribution to physical limits. Since
        # infinite energies are impossible, set the values in the
        # distribution to zero at those points. This changes the order of the
        # dimensions so they will have to be transposed back.
        f_energy = xr.DataArray(np.zeros((1,)),
                                dims='energy_index',
                                coords={'energy': ('energy_index', [np.inf,])})
        
        # Append the extrapolated points to the distribution
        f_out = xr.concat([f_out, f_energy], 'energy_index')
        
        # Append the 
        einf = xr.DataArray(np.array([np.inf]),
                            dims='energy_index',
                            coords={'energy': ('energy_index', [np.inf,])}
                            )
        energy = xr.concat([energy, einf], dim='energy_index')
    
    # Rearrange dimensions
    #   - Several functions depend on dimensions being ordered
    #     [time, phi, theta, energy], or, at the very least,
    #     having time as the leading dimension (for iterating)
    try:
        f_out = f_out.transpose('time', 'phi', 'theta', 'energy_index')
    except ValueError:
        f_out = f_out.transpose('time', 'phi_index', 'theta', 'energy_index')
    energy = energy.transpose('time', ...)
    
    # Energy extrapolation
    #   - Map the energy to range [0, 1]
    U = energy / (energy + E0)
    U = U.where(np.isfinite(U), 1)
    U = U.drop_vars('energy')
    
    # Assign new coordinates
    f_out = f_out.assign_coords(phi=np.deg2rad(f_out['phi']),
                                theta=np.deg2rad(f_out['theta']),
                                energy=energy,
                                U=U)
    
    # Include metadata
    f_out.attrs = dist.attrs
    f_out.attrs['Energy_e0'] = E0
    f_out.attrs['Lower_energy_integration_limit'] = E_low
    f_out.attrs['Upper_energy_integration_limit'] = None
    return f_out


def precond_params(sc, mode, level, optdesc,
                   start_date, end_date,
                   time=None):
    '''
    Gather parameters and data required to precondition the distribution
    functions. Parameters are gathered from global attributes of the
    corresponding FPI moments files and from the EDP spacecraft potential.
    
    Parameters
    ----------
    sc : str
        Spacecraft ID: ('mms1', 'mms2', 'mms3', 'mms4')
    mode : str
        Instrument mode: ('fast', 'brst').
    level : str
        Data quality level.
    optdesc : str
        Optional descriptor: ('dis-dist' | 'des-dist')
    start_date, end_date : `datetime.datetime`
        Start and end of the data interval.
    time : `xarray.DataArray`
        Time that the spacecraft potential will be interpolated to
    
    Returns
    -------
    precond_kwargs : dict
        Keywords accepted by the *precondition* function
    '''
    
    
    # Get the moments files
    sdc = api.MrMMS_SDC_API(sc, 'fpi', mode, level,
                            optdesc=optdesc[0:3]+'-moms',
                            start_date=start_date, end_date=end_date)
    files = sdc.download()
    
    # Read the global attributes containing integration parameters
    cdf = cdfread.CDF(files[0])
    E0 = cdf.attget('Energy_E0', entry=0)['Data']
    E_low = cdf.attget('Lower_energy_integration_limit', entry=0)['Data']
    E_high = cdf.attget('Upper_energy_integration_limit', entry=0)['Data']
    low_E_extrap = cdf.attget('Low_energy_extrapolation', entry=0)['Data']
    high_E_extrap = cdf.attget('High_energy_extrapolation', entry=0)['Data']
    
    
    regex = re.compile('([0-9]+.[0-9]+)')
    try:
        E_high = float(regex.match(E_high).group(1))
    except AttributeError:
        if E_high == 'highest energy step':
            E_high = None
        else:
            AttributeError('Unable to parse high energy integration limit: '
                           '"{}"'.format(E_high))
    
    # Get the spacecraft potential
    edp_mode = mode if mode == 'brst' else 'fast'
    scpot = edp.load_scpot(sc=sc, mode=edp_mode,
                           start_date=start_date, end_date=end_date)
    if time is not None:
        scpot = scpot['Vsc'].interp_like(time, method='nearest')
    
    # Extract the data so that it is acceptable by precondition()
    precond_kwargs = {'E0': float(regex.match(E0).group(1)),
                      'E_low': float(regex.match(E_low).group(1)),
                      'E_high': E_high,
                      'low_energy_extrapolation': True if (low_E_extrap == 'Enabled') else False,
                      'high_energy_extrapolation': True if (high_E_extrap == 'Enabled') else False,
                      'scpot': scpot}
    
    return precond_kwargs

def species_to_mass(species):
    '''
    Return the mass (kg) of the given particle species.
    
    Parameters
    ----------
    species : str
        Particle species: 'i' or 'e'
    
    Returns
    ----------
    mass : float
        Mass of the given particle species
    '''
    if species == 'i':
        mass = constants.m_p
    elif species == 'e':
        mass = constants.m_e
    else:
        raise ValueError(('Unknown species {}. Select "i" or "e".'
                          .format(species))
                         )
    
    return mass


def density(dist):
    '''
    Calculate number density from a time series of 3D distribution function.
    
    Parameters
    ----------
    dist : `xarray.DataArray`
        A time series of 3D distribution functions
    
    Returns
    -------
    N : `xarray.DataArray`
        Number density
    '''
    mass = species_to_mass(dist.attrs['species'])
    
    if dist.attrs['mode'] == 'brst':
        N = xr.concat([density_3D(f1, mass, dist.attrs['Energy_e0'])
                       for f1 in dist],
                      'time')
    else:
        N = density_4D(dist, mass, dist.attrs['Energy_e0'])
    
    # Add metadata
    N.name = 'N{}'.format(dist.attrs['species'])
    N.attrs['long_name'] = ('Number density calculated by integrating the '
                            'distribution function.')
    N.attrs['species'] = dist.attrs['species']
    N.attrs['standard_name'] = 'number_density'
    N.attrs['units'] = 'cm^-3'
    
    return N


def entropy(dist):
    '''
    Calculate entropy from a time series of 3D velocity space
    distribution function.
    
    .. [1] Liang, H., Cassak, P. A., Servidio, S., Shay, M. A., Drake,
        J. F., Swisdak, M., … Delzanno, G. L. (2019). Decomposition of
        plasma kinetic entropy into position and velocity space and the
        use of kinetic entropy in particle-in-cell simulations. Physics
        of Plasmas, 26(8), 82903. https://doi.org/10.1063/1.5098888
    
    Parameters
    ----------
    f : `xarray.DataArray`
        A time series of 3D distribution functions
    
    Returns
    -------
    S : `xarray.DataArray`
        Entropy
    '''
    mass = species_to_mass(dist.attrs['species'])
    
    if dist.attrs['mode'] == 'brst':
        S = xr.concat([entropy_3D(f1, mass, dist.attrs['Energy_e0'])
                       for f1 in dist],
                      'time')
    else:
        S = entropy_4D(dist, mass, dist.attrs['Energy_e0'])
    
    S.name = 'S{}'.format(dist.attrs['species'])
    S.attrs['long_name'] = 'Velocity space entropy density'
    S.attrs['standard_name'] = 'entropy_density'
    S.attrs['units'] = 'J/K/m^3 ln(s^3/m^6)'
    
    return S


def epsilon(dist, dist_max=None, N=None, V=None, T=None):
    '''
    Calculate epsilon [1]_ from a time series of 3D velocity space
    distribution functions.
    
    .. [1] Greco, A., Valentini, F., Servidio, S., &
        Matthaeus, W. H. (2012). Inhomogeneous kinetic effects related
        to intermittent magnetic discontinuities. Phys. Rev. E,
        86(6), 66405. https://doi.org/10.1103/PhysRevE.86.066405
    
    Parameters
    ----------
    dist : `xarray.DataArray`
        A time series of 3D distribution functions
    dist_max : `xarray.DataArray`
        The maxwellian equivalent of `dist`. If not provided,
        it is calculated
    N : `xarray.DataArray`
        Number density computed from `dist`. If not provided,
        it is calculated
    V : `xarray.DataArray`
        Bulk velocity computed from `dist`. If not provided,
        it is calculated
    T : `xarray.DataArray`
        Scalar temperature computed from `dist`. If not provided,
        it is calculated
    
    Returns
    -------
    e : `xarray.DataArray`
        Epsilon parameter
    '''
    mass = species_to_mass(dist.attrs['species'])
    if N is None:
        N = density(dist)
    if dist_max is None:
        if V is None:
            V = velocity(dist, N=N)
        if T is None:
            T = temperature(dist, N=N, V=V)
            T = (T[:,0,0] + T[:,1,1] + T[:,2,2]) / 3.0
        dist_max = maxwellian_distribution(dist, N, V, T)
    
    if dist.attrs['mode'] == 'brst':
        e = xr.concat([epsilon_3D(f1, mass, dist.attrs['Energy_e0'], f1_max, n1)
                       for f1, f1_max, n1 in zip(dist, dist_max, N)],
                      'time')
    else:
        e = epsilon_4D(dist, mass, dist.attrs['Energy_e0'], dist_max, N)
    
    e.name = 'Epsilon{}'.format(dist.attrs['species'])
    e.attrs['long_name'] = 'Non-maxwellian'
    e.attrs['standard_name'] = 'epsilon'
    e.attrs['units'] = '$(s/cm)^{3/2}$'
    
    return e


def information_loss(dist_max, dist, N=None, T=None):
    '''
    Calculate entropy from a time series of 3D velocity space
    distribution function.
    
    .. [1] Liang, H., Cassak, P. A., Servidio, S., Shay, M. A., Drake,
        J. F., Swisdak, M., … Delzanno, G. L. (2019). Decomposition of
        plasma kinetic entropy into position and velocity space and the
        use of kinetic entropy in particle-in-cell simulations. Physics
        of Plasmas, 26(8), 82903. https://doi.org/10.1063/1.5098888
    
    Parameters
    ----------
    dist : `xarray.DataArray`
        A time series of 3D distribution functions
    N : `xarray.DataArray`
        Number density computed from `dist`
    s : `xarray.DataArray`
        Entropy density computed from `dist`
    
    Returns
    -------
    sv : `xarray.DataArray`
        Velocity space entropy density
    '''
    mass = species_to_mass(dist.attrs['species'])
    if N is None:
        N = density(f)
    if T is None:
        T = temperature(f)
    
    if dist.attrs['mode'] == 'brst':
        numerator = []
        denominator = []
        for fm1, f1, n1, t1 in zip(dist_max, dist, N, T):
            num, denom = information_loss_3D(fm1, f1, mass, dist.attrs['Energy_e0'], n1, t1)
            numerator.append(num)
            denominator.append(denom)
        
        numerator = xr.concat(numerator, 'time')
        denominator = xr.concat(denominator, 'time')
    else:
        numerator, denominator = information_loss_4D(f_max, dist, mass, dist.attrs['Energy_e0'], N, T)
    
    numerator.name = 'N{}'.format(dist.attrs['species'])
    numerator.attrs['long_name'] = 'Numerator of the kinetic information loss.'
    numerator.attrs['standard_name'] = 'information_loss'
    numerator.attrs['units'] = 'J/K/m^3'
    
    denominator.name = 'D{}'.format(dist.attrs['species'])
    denominator.attrs['long_name'] = 'Numerator of the kinetic information loss.'
    denominator.attrs['standard_name'] = 'information_loss'
    denominator.attrs['units'] = 'J/K/m^3'
    
    return numerator, denominator


def pressure(dist, N=None, T=None):
    '''
    Calculate pressure tensor from a time series of 3D velocity space
    distribution function.
    
    Parameters
    ----------
    dist : `xarray.DataArray`
        A time series of 3D distribution functions
    N : `xarray.DataArray`
        Number density computed from `dist`. If not provided,
        it is calculated
    T : `xarray.DataArray`
        Scalar temperature computed from `dist`. If not provided,
        it is calculated
    
    Returns
    -------
    P : `xarray.DataArray`
        Pressure tensor
    '''
    mass = species_to_mass(dist.attrs['species'])
    if N is None:
        N = density(dist)
    if T is None:
        T = temperature(dist, N=N)
    
    P = pressure_4D(N, T)
    
    P.name = 'P{0}'.format(dist.attrs['species'])
    P.attrs['long_title'] = ('Pressure calculated from d{}s velocity '
                             'distribution function.'
                             .format(dist.attrs['species']))
    P.attrs['units'] = 'nPa'
    
    return P


def temperature(dist, N=None, V=None):
    '''
    Calculate the temperature tensor from a time series of 3D velocity
    space distribution function.
    
    Parameters
    ----------
    dist : `xarray.DataArray`
        A time series of 3D distribution functions
    N : `xarray.DataArray`
        Number density computed from `dist`. If not provided,
        it is calculated
    V : `xarray.DataArray`
        Bulk velocity computed from `dist`. If not provided,
        it is calculated
    
    Returns
    -------
    T : `xarray.DataArray`
        Temperature tensor
    '''
    mass = species_to_mass(dist.attrs['species'])
    if N is None:
        N = density(dist)
    if V is None:
        V = velocity(dist, N=N)
    
    if dist.attrs['mode'] == 'brst':
        T = xr.concat([temperature_3D(f1, mass, dist.attrs['Energy_e0'], n1, v1)
                       for f1, n1, v1 in zip(dist, N, V)],
                      'time')
    else:
        T = temperature_4D(dist, mass, dist.attrs['Energy_e0'], N, V)
    
    T.name = 'T{0}'.format(dist.attrs['species'])
    T.attrs['species'] = dist.attrs['species']
    T.attrs['long_name'] = ('Temperature calculated from d{}s velocity '
                            'distribution function.'.format(dist.attrs['species']))
    T.attrs['standard_name'] = 'temperature_tensor'
    T.attrs['units'] = 'eV'
    
    return T


def velocity(dist, N=None):
    '''
    Calculate velocity from a time series of 3D velocity space
    distribution functions.
    
    Parameters
    ----------
    dist : `xarray.DataArray`
        A time series of 3D distribution functions
    N : `xarray.DataArray`
        Number density computed from `dist`. If not provided,
        it is calculated
    
    Returns
    -------
    V : `xarray.DataArray`
        Bulk velocity
    '''
    mass = species_to_mass(dist.attrs['species'])
    if N is None:
        N = density(dist)
    
    if dist.attrs['mode'] == 'brst':
        V = xr.concat([velocity_3D(f1, mass, dist.attrs['Energy_e0'], n1)
                       for f1, n1 in zip(dist, N)],
                      'time')
    else:
        V = velocity_4D(dist, mass, dist.attrs['Energy_e0'], N)
    
    V.name = 'V{}'.format(dist.attrs['species'])
    V.attrs['long_name'] = ('Bulk velocity calculated by integrating the '
                            'distribution function.')
    V.attrs['standard_name'] = 'bulk_velocity'
    V.attrs['units'] = 'km/s'
    
    return V


def vspace_entropy(dist, N=None, s=None):
    '''
    Calculate entropy from a time series of 3D velocity space
    distribution function.
    
    .. [1] Liang, H., Cassak, P. A., Servidio, S., Shay, M. A., Drake,
        J. F., Swisdak, M., … Delzanno, G. L. (2019). Decomposition of
        plasma kinetic entropy into position and velocity space and the
        use of kinetic entropy in particle-in-cell simulations. Physics
        of Plasmas, 26(8), 82903. https://doi.org/10.1063/1.5098888
    
    Parameters
    ----------
    dist : `xarray.DataArray`
        A time series of 3D distribution functions
    N : `xarray.DataArray`
        Number density computed from `dist`
    s : `xarray.DataArray`
        Entropy density computed from `dist`
    
    Returns
    -------
    sv : `xarray.DataArray`
        Velocity space entropy density
    '''
    mass = species_to_mass(dist.attrs['species'])
    if N is None:
        N = density(dist)
    if s is None:
        s = entropy(dist)
    
    if dist.attrs['mode'] == 'brst':
        sv = xr.concat([vspace_entropy_3D(f1, mass, dist.attrs['Energy_e0'], n1, s1)
                        for f1, n1, s1 in zip(dist, N, s)],
                       'time')
    else:
        sv = vspace_entropy_4D(dist, mass, dist.attrs['Energy_e0'], N, s)
    
    sv.name = 'sv{}'.format(dist.attrs['species'])
    sv.attrs['long_name'] = 'Velocity space entropy density'
    sv.attrs['standard_name'] = 'entropy_density'
    sv.attrs['units'] = 'J/K/m^3 ln(...)'
    
    return sv


def density_3D(f, mass, E0):
    '''
    Calculate number density from a single 3D velocity space
    distribution function.
    
    Notes
    -----
    This is needed because the azimuthal bin locations in the
    burst data FPI distribution functions is time dependent. By
    extracting single distributions, the phi, theta, and energy
    variables become time-independent and easier to work with.
    
    Parameters
    ----------
    f : `xarray.DataArray`
        A preconditioned 3D distribution function
    mass : float
        Mass (kg) of the particle species represented in the distribution.
    E0 : float
        Energy used to normalize the energy bins to [0, inf)
    
    Returns
    -------
    N : `xarray.DataArray`
        Number density
    '''
    eV2J = constants.eV
    
    N = f.integrate('phi')
    N = (np.sin(N['theta']) * N).integrate('theta')
    
    # Integrate over Energy
    with np.errstate(invalid='ignore', divide='ignore'):
        y = np.sqrt(N['U']) / (1-N['U'])**(5/2)
    y = y.where(np.isfinite(y), 0)
    
    coeff = 1e6 * np.sqrt(2) * (eV2J * E0 / mass)**(3/2)
    N = coeff * (y * N).integrate('U')
    
    return N


def entropy_3D(f, mass, E0):
    '''
    Calculate entropy from a single 3D velocity space
    distribution function.
    
    Notes
    -----
    This is needed because the azimuthal bin locations in the
    burst data FPI distribution functions is time dependent. By
    extracting single distributions, the phi, theta, and energy
    variables become time-independent and easier to work with.
    
    Calculation of velocity and kinetic entropy can be found in
    Liang, et al, PoP (2019) [1]_
    
    .. [1] Liang, H., Cassak, P. A., Servidio, S., Shay, M. A., Drake,
        J. F., Swisdak, M., … Delzanno, G. L. (2019). Decomposition of
        plasma kinetic entropy into position and velocity space and the
        use of kinetic entropy in particle-in-cell simulations. Physics
        of Plasmas, 26(8), 82903. https://doi.org/10.1063/1.5098888
    
    Parameters
    ----------
    f : `xarray.DataArray`
        A preconditioned 3D distribution function
    mass : float
        Mass (kg) of the particle species represented in the distribution.
    E0 : float
        Energy used to normalize the energy bins to [0, inf)
    
    Returns
    -------
    S : `xarray.DataArray`
        Velocity space entropy
    '''
    kB = constants.k # J/K
    
    # Integrate over phi and theta
    #   - Measurement bins with zero counts result in a
    #     phase space density of 0
    #   - Photo-electron correction can result in negative
    #     phase space density.
    #   - Log of value <= 0 is nan. Avoid be replacing
    #     with 1 so that log(1) = 0
    S = 1e12 * f
    S = S.where(S > 0, 1)
    S = (S * np.log(S)).integrate('phi')
    S = (np.sin(S['theta']) * S).integrate('theta')
    
    # Integrate over Energy
    with np.errstate(invalid='ignore', divide='ignore'):
        y = np.sqrt(S['U']) / (1 - S['U'])**(5/2) * S
    y = y.where(np.isfinite(y), 0)
    
    coeff = -kB * np.sqrt(2) * (eV2J * E0 / mass)**(3/2)
    S = coeff * y.integrate('U')
    
    return S


def epsilon_3D(f, mass, E0, f_max, N):
    '''
    Calculate the epsilon entropy parameter [1]_ from a single 3D velocity space
    distribution function.
    
    .. [1] Greco, A., Valentini, F., Servidio, S., &
        Matthaeus, W. H. (2012). Inhomogeneous kinetic effects related
        to intermittent magnetic discontinuities. Phys. Rev. E,
        86(6), 66405. https://doi.org/10.1103/PhysRevE.86.066405
    
    Notes
    -----
    This is needed because the azimuthal bin locations in the
    burst data FPI distribution functions is time dependent. By
    extracting single distributions, the phi, theta, and energy
    variables become time-independent and easier to work with.
    
    Parameters
    ----------
    f : `xarray.DataArray`
        A preconditioned 3D distribution function
    mass : float
        Mass (kg) of the particle species represented in the distribution.
    E0 : float
        Energy used to normalize the energy bins to [0, inf)
    f_max : `xarray.DataArray`
        An equivalent, preconditioned Maxwellian distribution
    N : `xarray.DataArray`
        Number density computed from `f`.
    
    Returns
    -------
    epsilon : `xarray.DataArray`
        Epsilon entropy parameter
    '''
    eV2J = constants.eV
    
    # Integrate phi and theta
    df = ((f - f_max)**2).integrate('phi')
    df = (np.sin(df['theta']) * df).integrate('theta')
    
    # Integrate energy
    with np.errstate(invalid='ignore', divide='ignore'):
        y = np.sqrt(df['U']) / (1-df['U'])**(5/2) * df
    y = y.where(np.isfinite(y), 0)
    
    epsilon = (1e3 * 2**(1/4) * eV2J**(3/4) * (E0 / mass)**(3/2) / N
               * y.integrate('U')
               )
    
    return epsilon


def information_loss_3D(f_M, f, mass, E0, N, T):
    '''
    Calculate velocity space entropy from a single 3D velocity space
    distribution function. Because the 
    
    Notes
    -----
    This is needed because the azimuthal bin locations in the
    burst data FPI distribution functions is time dependent. By
    extracting single distributions, the phi, theta, and energy
    variables become time-independent and easier to work with.
    
    Calculation of velocity and kinetic entropy can be found in
    Liang, et al, PoP (2019) `[1]`_. The implementation here takes into
    account the fact that the FPI energy bins are not equally spaced.
    
    .. [1]: Liang, H., Cassak, P. A., Servidio, S., Shay, M. A., Drake,
        J. F., Swisdak, M., … Delzanno, G. L. (2019). Decomposition of
        plasma kinetic entropy into position and velocity space and the
        use of kinetic entropy in particle-in-cell simulations. Physics
        of Plasmas, 26(8), 82903. https://doi.org/10.1063/1.5098888
    
    Parameters
    ----------
    f : `xarray.DataArray`
        A preconditioned 3D distribution function
    mass : float
        Mass (kg) of the particle species represented in the distribution.
    E0 : float
        Energy (eV) used to normalize the energy bins to [0, inf)
    
    Returns
    -------
    S : `xarray.DataArray`
        Velocity space entropy
    '''
    kB = constants.k # J/K
    eV2J = constants.eV
    eV2K = constants.value('electron volt-kelvin relationship')
    
    # Assume that the azimuth and polar angle bins are equal size
    dtheta = f['theta'].diff(dim='theta').mean().item()
    dphi = f['phi'].diff(dim='phi_index').mean().item()
    
    # Calculate the factors that associated with the normalized
    # volume element
    #   - U ranges from [0, inf] and np.inf/np.inf = nan
    #   - Set the last element of y along U manually to 0
    #   - log(0) = -inf; Zeros come from theta and y. Reset to zero
    #   - Photo-electron correction can result in negative phase space
    #     density. log(-1) = nan
    with np.errstate(invalid='ignore', divide='ignore'):
        y = (np.sqrt(f['U']) / (1 - f['U'])**(5/2))
        lnydy = np.log(y * np.sin(f['theta']) * dtheta * dphi)
    y = y.where(np.isfinite(y), 0)
    lnydy = lnydy.where(np.isfinite(lnydy), 0)
    
    # Numerator
    coeff = 1e-6/(3*N) * (2*eV2J*E0/mass)**(3/2) # m^6/s^3
    num1 = (y * lnydy * (f_M - f)).integrate('phi')
    num1 = (np.sin(f['theta']) * num1).integrate('theta')
    num1 = 1e12 * coeff * num1.integrate('U')
    
    num2 = (y * (f_M - f)).integrate('phi')
    num2 = (np.sin(f['theta']) * num2).integrate('theta')
    num2 = 1e12 * coeff * Distribution_Function._trapz(num2, num2['U'])
    
    numerator = num1 + num2
    
    # Denominator
    d1 = 1
    d2 = np.log(2**(2/3) * np.pi * kB * eV2K * T / (eV2J * E0))
    
    d3 = (y * lnydy * f_M).integrate('phi')
    d3 = (np.sin(f['theta']) * d3).integrate('theta')
    d3 = 1e12 * coeff * d3.integrate('U')
    
    d4 = (y * f_M).integrate('phi')
    d4 = (np.sin(f['theta']) * d4).integrate('theta')
    d4 = 1e12 * coeff * Distribution_Function._trapz(d4, d4['U'])
    
    denominator = d1 + d2 - d3 - d4
    
    return numerator, denominator
    

def pressure_3D(N, T):
    '''
    Calculate the epsilon entropy parameter [1]_ from a single 3D velocity space
    distribution function.
    
    .. [1] Greco, A., Valentini, F., Servidio, S., &
        Matthaeus, W. H. (2012). Inhomogeneous kinetic effects related
        to intermittent magnetic discontinuities. Phys. Rev. E,
        86(6), 66405. https://doi.org/10.1103/PhysRevE.86.066405
    
    Notes
    -----
    This is needed because the azimuthal bin locations in the
    burst data FPI distribution functions is time dependent. By
    extracting single distributions, the phi, theta, and energy
    variables become time-independent and easier to work with.
    
    Parameters
    ----------
    N : `xarray.DataArray`
        Number density.
    T : `xarray.DataArray`
        Temperature tensor`.
    
    Returns
    -------
    P : `xarray.DataArray`
        Pressure tensor
    '''
    kB = constants.k
    eV2K = constants.value('electron volt-kelvin relationship')
    
    P = 1e15 * N * kB * eV2K * T
    
    return P


def temperature_3D(f, mass, E0, N, V):
    '''
    Calculate the temperature tensor from a single 3D velocity space
    distribution function.
    
    Notes
    -----
    This is needed because the azimuthal bin locations in the
    burst data FPI distribution functions is time dependent. By
    extracting single distributions, the phi, theta, and energy
    variables become time-independent and easier to work with.
    
    Parameters
    ----------
    f : `xarray.DataArray`
        A preconditioned 3D distribution function
    mass : float
        Mass (kg) of the particle species represented in the distribution.
    E0 : float
        Energy used to normalize the energy bins to [0, inf)
    N : `xarray.DataArray`
        Number density computed from `f`.
    V : `xarray.DataArray`
        Bulk velocity computed from `f`.
    
    Returns
    -------
    T : `xarray.DataArray`
        Temperature tensor
    '''
    K2eV = constants.value('kelvin-electron volt relationship')
    eV2J = constants.eV
    kB = constants.k # J/k
    
    # Integrate over phi
    Txx = (np.cos(f['phi'])**2 * f).integrate('phi')
    Tyy = (np.sin(f['phi'])**2 * f).integrate('phi')
    Tzz = f.integrate('phi')
    Txy = (np.cos(f['phi']) * np.sin(f['phi']) * f).integrate('phi')
    Txz = (np.cos(f['phi']) * f).integrate('phi')
    Tyz = (np.sin(f['phi']) * f).integrate('phi')
    
    # Integrate over theta
    Txx = (np.sin(Txx['theta'])**3 * Txx).integrate('theta')
    Tyy = (np.sin(Tyy['theta'])**3 * Tyy).integrate('theta')
    Tzz = (np.cos(Tzz['theta'])**2 * np.sin(Tzz['theta']) * Tzz).integrate('theta')
    Txy = (np.sin(Txy['theta'])**3 * Txy).integrate('theta')
    Txz = (np.cos(Txz['theta']) * np.sin(Txz['theta'])**2 * Txz).integrate('theta')
    Tyz = (np.cos(Tyz['theta']) * np.sin(Tyz['theta'])**2 * Tyz).integrate('theta')
    
    # Combine into tensor
    T = xr.concat([xr.concat([Txx, Txy, Txz], dim='t_index_dim1'),
                   xr.concat([Txy, Tyy, Tyz], dim='t_index_dim1'),
                   xr.concat([Txz, Tyz, Tzz], dim='t_index_dim1'),
                   ], dim='t_index_dim2'
                  )
    T = T.assign_coords(t_index_dim1=['x', 'y', 'z'],
                        t_index_dim2=['x', 'y', 'z'])
    
    # Integrate over energy
    with np.errstate(divide='ignore', invalid='ignore'):
        y = T['U']**(3/2) / (1 - T['U'])**(7/2)
    y = y.where(np.isfinite(y), 0)
    
    coeff = 1e6 * (2/mass)**(3/2) / (N * kB / K2eV) * (E0*eV2J)**(5/2)
    Vij = xr.concat([xr.concat([V[0]*V[0],
                                V[0]*V[1],
                                V[0]*V[2]], dim='t_index_dim1'),
                     xr.concat([V[1]*V[0],
                                V[1]*V[1],
                                V[1]*V[2]], dim='t_index_dim1'),
                     xr.concat([V[2]*V[0],
                                V[2]*V[1],
                                V[2]*V[2]], dim='t_index_dim1')
                     ], dim='t_index_dim2'
                    )
    Vij = Vij.drop('velocity_index')
    
    T = coeff * (y * T).integrate('U')  - (1e6 * mass / kB * K2eV * Vij)
    
    return T


def velocity_3D(f, mass, E0, N):
    '''
    Calculate the bulk velocity from a single 3D velocity space
    distribution function.
    
    Notes
    -----
    This is needed because the azimuthal bin locations in the
    burst data FPI distribution functions is time dependent. By
    extracting single distributions, the phi, theta, and energy
    variables become time-independent and easier to work with.
    
    Parameters
    ----------
    f : `xarray.DataArray`
        A preconditioned 3D distribution function
    mass : float
        Mass (kg) of the particle species represented in the distribution.
    E0 : float
        Energy used to normalize the energy bins to [0, inf)
    N : `xarray.DataArray`
        Number density computed from `f`.
    
    Returns
    -------
    V : `xarray.DataArray`
        Bulk velocity
    '''
    eV2J = constants.eV
    
    # Integrate over phi
    vx = (np.cos(f['phi']) * f).integrate('phi')
    vy = (np.sin(f['phi']) * f).integrate('phi')
    vz = f.integrate('phi')
    
    # Integrate over theta
    vx = (np.sin(vx['theta'])**2 * vx).integrate('theta')
    vy = (np.sin(vy['theta'])**2 * vy).integrate('theta')
    vz = (np.cos(vz['theta']) * np.sin(vz['theta']) * vz).integrate('theta')
    V = xr.concat([vx, vy, vz], dim='velocity_index')
    V = V.assign_coords({'velocity_index': ['Vx', 'Vy', 'Vz']})
    
    # Integrate over Energy
    with np.errstate(divide='ignore', invalid='ignore'):
        y = V['U'] / (1 - V['U'])**3
    y = y.where(np.isfinite(y), 0)
    
    coeff = -1e3 * 2 * (eV2J * E0 / mass)**2 / N
    V = coeff * (y * V).integrate('U')
    return V


def vspace_entropy_3D(f, mass, E0, N, s):
    '''
    Calculate velocity space entropy from a single 3D velocity space
    distribution function. Because the 
    
    Notes
    -----
    This is needed because the azimuthal bin locations in the
    burst data FPI distribution functions is time dependent. By
    extracting single distributions, the phi, theta, and energy
    variables become time-independent and easier to work with.
    
    Calculation of velocity and kinetic entropy can be found in
    Liang, et al, PoP (2019) `[1]`_. The implementation here takes into
    account the fact that the FPI energy bins are not equally spaced.
    
    .. [1]: Liang, H., Cassak, P. A., Servidio, S., Shay, M. A., Drake,
        J. F., Swisdak, M., … Delzanno, G. L. (2019). Decomposition of
        plasma kinetic entropy into position and velocity space and the
        use of kinetic entropy in particle-in-cell simulations. Physics
        of Plasmas, 26(8), 82903. https://doi.org/10.1063/1.5098888
    
    Parameters
    ----------
    f : `xarray.DataArray`
        A preconditioned 3D distribution function
    mass : float
        Mass (kg) of the particle species represented in the distribution.
    E0 : float
        Energy (eV) used to normalize the energy bins to [0, inf)
    
    Returns
    -------
    S : `xarray.DataArray`
        Velocity space entropy
    '''
    kB = constants.k # J/K
    eV2J = constants.eV
    
    # Assume that the azimuth and polar angle bins are equal size
    dtheta = f['theta'].diff(dim='theta').mean().item()
    dphi = f['phi'].diff(dim='phi_index').mean().item()
    
    # Calculate the factors that associated with the normalized
    # volume element
    #   - U ranges from [0, inf] and np.inf/np.inf = nan
    #   - Set the last element of y along U manually to 0
    #   - log(0) = -inf; Zeros come from theta and y. Reset to zero
    #   - Photo-electron correction can result in negative phase space
    #     density. log(-1) = nan
    coeff = np.sqrt(2) * (eV2J*E0/mass)**(3/2) # m^3/s^3
    with np.errstate(invalid='ignore', divide='ignore'):
        y = np.sqrt(f['U']) / (1 - f['U'])**(5/2)
        lnydy = np.log(y * np.sin(f['theta']) * dtheta * dphi)
    y = y.where(np.isfinite(y), 0)
    lnydy = lnydy.where(np.isfinite(lnydy), 0)
    
    # Terms in that make up the velocity space entropy density
    sv1 = s # J/K/m^3 ln(s^3/m^6) -- Already multiplied by -kB
    sv2 = kB * (1e6*N) * np.log(1e6*N/coeff) # 1/m^3 * ln(1/m^3)
<<<<<<< HEAD
    
    sv3 = (y * lnydy * f).integrate('phi')
    sv3 = (np.sin(f['theta']) * sv3).integrate('theta')
    sv3 = -1e12 * kB * coeff * sv3.integrate('U') # 1/m^3
    
=======
    
    sv3 = (y * lnydy * f).integrate('phi')
    sv3 = (np.sin(f['theta']) * sv3).integrate('theta')
    sv3 = -1e12 * kB * coeff * sv3.integrate('U') # 1/m^3
    
>>>>>>> d35917c2
    sv4 = (y * f).integrate('phi')
    sv4 = (np.sin(f['theta']) * sv4).integrate('theta')
    sv4 = -1e12 * kB * coeff * Distribution_Function._trapz(sv4, sv4['U'])
    
    # Velocity space entropy density
    sv = sv1 + sv2 + sv3 + sv4 # J/K/m^3
    
    return sv


def density_4D(f, mass, E0):
    '''
    Calculate number density from a time series of 3D velocity space
    distribution functions.
    
    Notes
    -----
    The FPI fast survey velocity distribution functions are time-independent
    (1D) in azimuth and polar angles but time-dependent (2D) in energy. The
    `xarray.DataArray.integrate` function works only with 1D data (phi and
    theta). For energy, we can use `numpy.trapz`.
    
    Parameters
    ----------
    f : `xarray.DataArray`
        A preconditioned 3D time-dependent velocity distribution function
    mass : float
        Mass (kg) of the particle species represented in the distribution.
    E0 : float
        Energy used to normalize the energy bins to [0, inf)
    
    Returns
    -------
    N : `xarray.DataArray`
        Number density
    '''
    eV2J = constants.eV
    
    N = f.integrate('phi')
    N = (np.sin(N['theta'])*N).integrate('theta')
    
    # Integrate over Energy
    #   - U ranges from [0, inf] and np.inf/np.inf = nan
    #   - Set the last element of the energy dimension of y to 0
    with np.errstate(invalid='ignore', divide='ignore'):
        y = np.sqrt(f['U']) / (1-f['U'])**(5/2)
    y = y.where(np.isfinite(y.values), y, 0)
    
    coeff = 1e6 * np.sqrt(2) * (eV2J * E0 / mass)**(3/2)
    N = coeff * np.trapz(y * N, y['U'], axis=y.get_axis_num('energy_index'))
    N = xr.DataArray(N, dims='time', coords={'time': f['time']})
    
    return N


def entropy_4D(f, mass, E0):
    '''
    Calculate entropy [1]_ from a time series of 3D velocity space
    distribution functions.
    
    .. [1] Liang, H., Cassak, P. A., Servidio, S., Shay, M. A., Drake,
        J. F., Swisdak, M., … Delzanno, G. L. (2019). Decomposition of
        plasma kinetic entropy into position and velocity space and the
        use of kinetic entropy in particle-in-cell simulations. Physics
        of Plasmas, 26(8), 82903. https://doi.org/10.1063/1.5098888
    
    Notes
    -----
    The FPI fast survey velocity distribution functions are time-independent
    (1D) in azimuth and polar angles but time-dependent (2D) in energy. The
    `xarray.DataArray.integrate` function works only with 1D data (phi and
    theta). For energy, we can use `numpy.trapz`.
    
    Parameters
    ----------
    f : `xarray.DataArray`
        A preconditioned 3D time-dependent velocity distribution function
    mass : float
        Mass (kg) of the particle species represented in the distribution.
    E0 : float
        Energy used to normalize the energy bins to [0, inf)
    
    Returns
    -------
    S : `xarray.DataArray`
        Velocity space entropy
    '''
    kB = constants.k # J/K
    
    # Integrate over phi and theta
    #   - Measurement bins with zero counts result in a
    #     phase space density of 0
    #   - Photo-electron correction can result in negative
    #     phase space density.
    #   - Log of value <= 0 is nan. Avoid be replacing
    #     with 1 so that log(1) = 0
    S = 1e12 * f
    S = S.where(S > 0, 1)
    S = (S * np.log(S)).integrate('phi')
    S = (np.sin(S['theta']) * S).integrate('theta')
    
    # Integrate over Energy
    with np.errstate(invalid='ignore', divide='ignore'):
        y = np.sqrt(S['U']) / (1 - S['U'])**(5/2)
    y = y.where(np.isfinite(y.values), 0)
    
    coeff = -kB * np.sqrt(2) * (eV2J * E0 / mass)**(3/2)
    S = coeff * np.trapz(y * S, y['U'], axis=y.get_axis_num('energy_index'))
    
    S = xr.DataArray(S, dims='time', coords={'time': f['time']})
    
    return S


def epsilon_4D(f, mass, E0, f_max, N):
    '''
    Calculate the epsilon entropy parameter [1]_ from a time series of 3D
    velocity space distribution functions.
    
    .. [1] Greco, A., Valentini, F., Servidio, S., &
        Matthaeus, W. H. (2012). Inhomogeneous kinetic effects related
        to intermittent magnetic discontinuities. Phys. Rev. E,
        86(6), 66405. https://doi.org/10.1103/PhysRevE.86.066405
    
    Notes
    -----
    The FPI fast survey velocity distribution functions are time-independent
    (1D) in azimuth and polar angles but time-dependent (2D) in energy. The
    `xarray.DataArray.integrate` function works only with 1D data (phi and
    theta). For energy, we can use `numpy.trapz`.
    
    Parameters
    ----------
    f : `xarray.DataArray`
        A preconditioned 3D time-dependent velocity distribution function
    mass : float
        Mass (kg) of the particle species represented in the distribution.
    E0 : float
        Energy used to normalize the energy bins to [0, inf)
    f_max : `xarray.DataArray`
        An equivalent, preconditioned Maxwellian distribution
    N : `xarray.DataArray`
        Number density computed from `f`.
    
    Returns
    -------
    epsilon : `xarray.DataArray`
        Entropy parameter
    '''
    eV2J = constants.eV
    
    df = ((f - f_max)**2).integrate('phi')
    df = (np.sin(df['theta']) * df).integrate('theta')
    
    # Integrate over Energy
    with np.errstate(invalid='ignore', divide='ignore'):
        y = np.sqrt(df['U']) / (1-df['U'])**(5/2) * df
    y = y.where(np.isfinite(y), 0)
    
    epsilon = (1e3 * 2**(1/4) * eV2J**(3/4) * (E0 / mass)**(3/2) / N
               * np.trapz(y, y['U'], axis=y.get_axis_num('energy_index'))
               )
    
    return epsilon


def information_loss_4D(f_M, f, mass, E0, N, T):
    '''
    Calculate velocity space entropy density from a time series of 3D
    velocity space distribution functions.
    
    Notes
    -----
    The FPI fast survey velocity distribution functions are time-independent
    (1D) in azimuth and polar angles but time-dependent (2D) in energy. The
    `xarray.DataArray.integrate` function works only with 1D data (phi and
    theta). For energy, we can use `numpy.trapz`.
    
    Parameters
    ----------
    f : `xarray.DataArray`
        A preconditioned 3D time-dependent velocity distribution function
    mass : float
        Mass (kg) of the particle species represented in the distribution.
    E0 : float
        Energy used to normalize the energy bins to [0, inf)
    
    Returns
    -------
    sv : `xarray.DataArray`
        Velocity space entropy density
    '''
    kB = constants.k # J/K
    eV2J = constants.eV
    eV2K = constants.value('electron volt-kelvin relationship')
    
    # Assume that the azimuth and polar angle bins are equal size
    dtheta = f['theta'].diff(dim='theta').mean().item()
    dphi = f['phi'].diff(dim='phi').mean().item()
    
    # Calculate the factors that associated with the normalized
    # volume element
    #   - U ranges from [0, inf] and np.inf/np.inf = nan
    #   - Set the last element of y along U manually to 0
    #   - ln(0) = -inf; Zeros come from theta and y. Reset to zero
    #   - Photo-electron correction can result in negative phase space
    #     density. log(-1) = nan
    with np.errstate(divide='ignore'):
        y = (np.sqrt(f['U']) / (1 - f['U'])**(5/2))
        lnydy = np.log(y * np.sin(f['theta']) * dtheta * dphi)
    y = y.where(np.isfinite(y), 0)
    lnydy = lnydy.where(np.isfinite(lnydy), 0)
    
    # Numerator
    num_coeff = 1e6/(3*N) * (2*eV2J*E0/mass)**(3/2) # m^6/s^3
    numerator = (y * lnydy * (f_M - f)).integrate('phi')
    numerator = (np.sin(f['theta']) * numerator).integrate('theta')
    numerator = num_coeff * np.trapz(numerator, axis=numerator.get_axis_num('energy_index'))
    
    # Denominator
    d1 = 1
    d2 = np.log(np.pi * kB * eV2K * T / (4 * eV2J * E0))
    d3_coeff = 1e6/(3*N) * (2*eV2J*E0/mass)**(3/2)
    d3 = (y * lnydy * f_M).integrate('phi')
    d3 = (np.sin(f['theta']) * d3).integrate('theta')
    d3 = d3_coeff * np.trapz(d3, axis=d3.get_axis_num('energy_index'))
    denominator = d1 + d2 - d3
    
    return numerator, denominator


def pressure_4D(N, T):
    '''
    Calculate the pressure tensor from a time series of 3D velocity space
    distribution functions.
    
    Notes
    -----
    The FPI fast survey velocity distribution functions are time-independent
    (1D) in azimuth and polar angles but time-dependent (2D) in energy. The
    `xarray.DataArray.integrate` function works only with 1D data (phi and
    theta). For energy, we can use `numpy.trapz`.
    
    Parameters
    ----------
    N : `xarray.DataArray`
        Number density 
    T : `xarray.DataArray`
        Temperature tensor
    
    Returns
    -------
    P : `xarray.DataArray`
        Pressure tensor
    '''
    kB = constants.k
    eV2K = constants.value('electron volt-kelvin relationship')
    
    P = 1e15 * N * kB * eV2K * T
    
    return P


def temperature_4D(f, mass, E0, N, V):
    '''
    Calculate the temperature tensor from a time series of 3D velocity space
    distribution functions.
    
    Notes
    -----
    The FPI fast survey velocity distribution functions are time-independent
    (1D) in azimuth and polar angles but time-dependent (2D) in energy. The
    `xarray.DataArray.integrate` function works only with 1D data (phi and
    theta). For energy, we can use `numpy.trapz`.
    
    Parameters
    ----------
    f : `xarray.DataArray`
        A preconditioned 3D time-dependent velocity distribution function
    mass : float
        Mass (kg) of the particle species represented in the distribution.
    E0 : float
        Energy used to normalize the energy bins to [0, inf)
    N : `xarray.DataArray`
        Number density computed from `f`.
    V : `xarray.DataArray`
        Bulk velocity computed from `f`.
    
    Returns
    -------
    T : `xarray.DataArray`
        Temperature tensor
    '''
    K2eV = constants.value('kelvin-electron volt relationship')
    eV2J = constants.eV
    kB = constants.k # J/k
    
    # Integrate over phi
    Txx = (np.cos(f['phi'])**2 * f).integrate('phi')
    Tyy = (np.sin(f['phi'])**2 * f).integrate('phi')
    Tzz = f.integrate('phi')
    Txy = (np.cos(f['phi']) * np.sin(f['phi']) * f).integrate('phi')
    Txz = (np.cos(f['phi']) * f).integrate('phi')
    Tyz = (np.sin(f['phi']) * f).integrate('phi')
    
    # Integrate over theta
    Txx = (np.sin(Txx['theta'])**3 * Txx).integrate('theta')
    Tyy = (np.sin(Tyy['theta'])**3 * Tyy).integrate('theta')
    Tzz = (np.cos(Tzz['theta'])**2 * np.sin(Tzz['theta']) * Tzz).integrate('theta')
    Txy = (np.sin(Txy['theta'])**3 * Txy).integrate('theta')
    Txz = (np.cos(Txz['theta']) * np.sin(Txz['theta'])**2 * Txz).integrate('theta')
    Tyz = (np.cos(Tyz['theta']) * np.sin(Tyz['theta'])**2 * Tyz).integrate('theta')
    T = xr.concat([xr.concat([Txx, Txy, Txz], dim='t_index_dim1'),
                   xr.concat([Txy, Tyy, Tyz], dim='t_index_dim1'),
                   xr.concat([Txz, Tyz, Tzz], dim='t_index_dim1'),
                   ], dim='t_index_dim2'
                  )
    
    # Integrate over energy
    with np.errstate(divide='ignore', invalid='ignore'):
        y = T['U']**(3/2) / (1 - T['U'])**(7/2)
    y = y.where(np.isfinite(y.values), 0)
    
    coeff = 1e6 * (2/mass)**(3/2) / (N * kB / K2eV) * (E0*eV2J)**(5/2)
    
    Vij = xr.concat([xr.concat([V[:,0]*V[:,0],
                                V[:,0]*V[:,1],
                                V[:,0]*V[:,2]], dim='t_index_dim1'),
                     xr.concat([V[:,1]*V[:,0],
                                V[:,1]*V[:,1],
                                V[:,1]*V[:,2]], dim='t_index_dim1'),
                     xr.concat([V[:,2]*V[:,0],
                                V[:,2]*V[:,1],
                                V[:,2]*V[:,2]], dim='t_index_dim1')
                     ], dim='t_index_dim2'
                    )
    Vij = Vij.drop('velocity_index')
    
    T = (coeff.expand_dims(['t_index_dim1', 't_index_dim2'], axis=[1,2])
         * np.trapz(y * T, T['U'].expand_dims(dim=['t_index_dim1', 't_index_dim2'],
                                              axis=[2,3]),
                    axis=T.get_axis_num('energy_index'))
         - (1e6 * mass / kB * K2eV * Vij)
         )
    
    T = T.assign_coords(t_index_dim1=['x', 'y', 'z'],
                        t_index_dim2=['x', 'y', 'z'])
    
    return T


def velocity_4D(f, mass, E0, N):
    '''
    Calculate the bulk velocity from a time series of 3D velocity space
    distribution functions.
    
    Notes
    -----
    The FPI fast survey velocity distribution functions are time-independent
    (1D) in azimuth and polar angles but time-dependent (2D) in energy. The
    `xarray.DataArray.integrate` function works only with 1D data (phi and
    theta). For energy, we can use `numpy.trapz`.
    
    Parameters
    ----------
    f : `xarray.DataArray`
        A preconditioned 3D time-dependent velocity distribution function
    mass : float
        Mass (kg) of the particle species represented in the distribution.
    E0 : float
        Energy used to normalize the energy bins to [0, inf)
    N : `xarray.DataArray`
        Number density computed from `f`.
    
    Returns
    -------
    V : `xarray.DataArray`
        Bulk velocity
    '''
    eV2J = constants.eV
    
    # Integrate over phi
    vx = (np.cos(f['phi']) * f).integrate('phi')
    vy = (np.sin(f['phi']) * f).integrate('phi')
    vz = f.integrate('phi')
    
    # Integrate over theta
    vx = (np.sin(vx['theta'])**2 * vx).integrate('theta')
    vy = (np.sin(vy['theta'])**2 * vy).integrate('theta')
    vz = (np.cos(vz['theta']) * np.sin(vz['theta']) * vz).integrate('theta')
    V = xr.concat([vx, vy, vz], dim='velocity_index')
    
    # Integrate over Energy
    with np.errstate(divide='ignore', invalid='ignore'):
        y = V['U'] / (1 - V['U'])**3
    y = y.where(np.finite(y.values), 0)
    
    coeff = -1e3 * 2 * (eV2J * E0 / mass)**2 / N
    V = (coeff.expand_dims(dim='velocity_index', axis=1)
         * np.trapz(y * V, y['U'].expand_dims(dim='velocity_index', axis=2),
                    axis=y.get_axis_num('energy_index'))
         )
    V = V.assign_coords(velocity_index=['Vx', 'Vy', 'Vz'])
    
    return V


def vspace_entropy_4D(f, mass, E0, N, s):
    '''
    Calculate velocity space entropy density from a time series of 3D
    velocity space distribution functions.
    
    Notes
    -----
    The FPI fast survey velocity distribution functions are time-independent
    (1D) in azimuth and polar angles but time-dependent (2D) in energy. The
    `xarray.DataArray.integrate` function works only with 1D data (phi and
    theta). For energy, we can use `numpy.trapz`.
    
    Parameters
    ----------
    f : `xarray.DataArray`
        A preconditioned 3D time-dependent velocity distribution function
    mass : float
        Mass (kg) of the particle species represented in the distribution.
    E0 : float
        Energy used to normalize the energy bins to [0, inf)
    
    Returns
    -------
    sv : `xarray.DataArray`
        Velocity space entropy density
    '''
    kB = constants.k # J/K
    eV2J = constants.eV
    
    # Assume that the azimuth and polar angle bins are equal size
    dtheta = f['theta'].diff(dim='theta').mean().item()
    dphi = f['phi'].diff(dim='phi').mean().item()
    
    # Calculate the factors that associated with the normalized
    # volume element
    #   - U ranges from [0, inf] and np.inf/np.inf = nan
    #   - Set the last element of y along U manually to 0
    #   - ln(0) = -inf; Zeros come from theta and y. Reset to zero
    #   - Photo-electron correction can result in negative phase space
    #     density. log(-1) = nan
    coeff = np.sqrt(2) * (eV2J*E0/mass)**(3/2) # m^3/s^3
    with np.errstate(divide='ignore'):
        y = (np.sqrt(f['U']) / (1 - f['U'])**(5/2))
        lnydy = np.log(y * np.sin(f['theta']) * dtheta * dphi)
    y = y.where(np.isfinite(y), 0)
    lnydy = lnydy.where(np.isfinite(lnydy), 0)
    
    # Terms in that make up the velocity space entropy density
    sv3 = s # J/K/m^3 ln(s^3/m^6) -- Already multiplied by -kB
    sv2 = kB * (1e6*N) * np.log(1e6*N/coeff) # 1/m^3 * ln(1/m^3)
    
    sv3 = (y * lnydy * f).integrate('phi')
    sv3 = (np.sin(f['theta']) * sv3).integrate('theta')
    sv3 = -1e12 * kB * coeff * np.trapz(sv3, axis=sv3.get_axis_num('energy_index')) # 1/m^3
    
    sv4 = (y * f).integrate('phi')
    sv4 = (np.sin(f['theta']) * sv4).integrate('theta')
    sv4 = -1e12 * kB * coeff * Distribution_Function._trapz(sv4, sv4['U'])
    
    # Velocity space entropy density
    sv = sv1 + sv2 + sv3 + sv4 # J/K/m^3
    
    return sv<|MERGE_RESOLUTION|>--- conflicted
+++ resolved
@@ -1,9 +1,5 @@
 from pymms.sdc import mrmms_sdc_api as api
 from pymms.data import edp
-<<<<<<< HEAD
-=======
-from . import fgm, edp
->>>>>>> d35917c2
 import datetime as dt
 import numpy as np
 import xarray as xr
@@ -554,19 +550,11 @@
         N = np.trapz(self._f, self._phi, axis=0)
         N = np.trapz(np.sin(self._theta[:, np.newaxis]) * N,
                      self._theta, axis=0)
-<<<<<<< HEAD
-    
+
         with np.errstate(invalid='ignore', divide='ignore'):
             y = np.sqrt(self._U) / (1 - self._U)**(5/2)
         y = np.where(np.isfinite(y), y, 0)
-    
-=======
-    
-        with np.errstate(invalid='ignore', divide='ignore'):
-            y = np.sqrt(self._U) / (1 - self._U)**(5/2)
-        y = np.where(np.isfinite(y), y, 0)
-    
->>>>>>> d35917c2
+
         N = coeff * np.trapz(y * N, self._U, axis=0)
 
         return N # 1/cm^3
@@ -839,14 +827,9 @@
     t_delta = np.timedelta64(int(1e9 * (fpi_data['Epoch_plus_var'].data
                                         + fpi_data['Epoch_minus_var'].data)
                                  / 2.0), 'ns')
-    
-<<<<<<< HEAD
+
     data = fpi_data.assign_coords({'Epoch': fpi_data['Epoch'] + t_delta})
     data['Epoch'].attrs = fpi_data.attrs
-=======
-    data = fpi_data.assign_coords({'time': fpi_data['time'] + t_delta})
-    data['time'].attrs = fpi_data.attrs
->>>>>>> d35917c2
     data['Epoch_plus_var'] = t_delta
     data['Epoch_minus_var'] = t_delta
     
@@ -1027,7 +1010,6 @@
     return scl * f_model
 
 
-<<<<<<< HEAD
 def load_ephoto(dist_data, sc, mode, level, start_date, end_date):
     """
     Load FPI photoelectron model.
@@ -1099,11 +1081,6 @@
 def load_dist(sc='mms1', mode='fast', level='l2', optdesc='dis-dist',
               start_date=None, end_date=None, rename_vars=True,
               ephoto=True, center_times=True, **kwargs):
-=======
-def load_dist(sc='mms1', mode='fast', level='l2', optdesc='dis-dist',
-              start_date=None, end_date=None, ephoto=True,
-              **kwargs):
->>>>>>> d35917c2
     """
     Load FPI distribution function data.
     
@@ -1133,11 +1110,7 @@
     
     Returns
     -------
-<<<<<<< HEAD
     data : `xarray.Dataset`
-=======
-    dist : `xarray.Dataset`
->>>>>>> d35917c2
         Particle distribution function.
     """
     valid_optdesc = ('dis-dist', 'des-dist')
@@ -1200,8 +1173,7 @@
                    )
         
         fpi_data[dist_vname] -= f_model
-<<<<<<< HEAD
-    
+
     # Select the appropriate time interval
     fpi_data = fpi_data.sel(Epoch=slice(start_date, end_date))
     
@@ -1220,48 +1192,13 @@
         value.attrs['level'] = level
         value.attrs['optdesc'] = optdesc
         value.attrs['species'] = optdesc[1]
-    
-=======
-    
-    # Rename coordinates
-    #   - Phi is record varying in burst but not in survey data,
-    #     so the coordinates are different 
-    coord_rename_dict = {epoch_vname: 'time',
-                         phi_vname: 'phi',
-                         theta_vname: 'theta',
-                         energy_vname: 'energy',
-                         'energy': 'energy_index',
-                         dist_vname: 'dist'}
-    if mode == 'brst':
-        coord_rename_dict['phi'] = 'phi_index'
-    fpi_data = fpi_data.rename(coord_rename_dict)
-    
-    # Select the appropriate time interval
-    fpi_data = fpi_data.sel(time=slice(start_date, end_date))
-    
-    # Adjust the time stamp
-    fpi_data = center_timestamps(fpi_data)
-    
-    for name, value in fpi_data.items():
-        value.attrs['sc'] = sc
-        value.attrs['instr'] = 'fpi'
-        value.attrs['mode'] = mode
-        value.attrs['level'] = level
-        value.attrs['optdesc'] = optdesc
-        value.attrs['species'] = optdesc[1]
-    
->>>>>>> d35917c2
+
     return fpi_data
 
 
 def load_moms(sc='mms1', mode='fast', level='l2', optdesc='dis-moms',
-<<<<<<< HEAD
               start_date=None, end_date=None, rename_vars=True,
               center_times=True, **kwargs):
-=======
-              start_date=None, end_date=None, ephoto=True,
-              **kwargs):
->>>>>>> d35917c2
     """
     Load FPI distribution function data.
     
@@ -1302,7 +1239,6 @@
     instr = optdesc[0:3]
     check_spacecraft(sc)
     mode = check_mode(mode)
-<<<<<<< HEAD
     if optdesc not in ('dis-moms', 'des-moms'):
         raise ValueError('Optional descriptor {0} not in (dis-moms, des-moms)'
                          .format(optdesc))
@@ -1313,58 +1249,7 @@
                           optdesc=optdesc,
                           start_date=start_date, end_date=end_date,
                           **kwargs)
-=======
-    
-    # File and variable name parameters
-    epoch_vname = 'Epoch'
-    n_vname = '_'.join((sc, instr, 'numberdensity', mode))
-    v_vname = '_'.join((sc, instr, 'bulkv', 'dbcs', mode))
-    p_vname = '_'.join((sc, instr, 'prestensor', 'dbcs', mode))
-    t_vname = '_'.join((sc, instr, 'temptensor', 'dbcs', mode))
-    q_vname = '_'.join((sc, instr, 'heatq', 'dbcs', mode))
-    t_para_vname = '_'.join((sc, instr, 'temppara', mode))
-    t_perp_vname = '_'.join((sc, instr, 'tempperp', mode))
-    v_labl_vname = '_'.join((sc, instr, 'bulkv', 'dbcs', 'label', mode))
-    q_labl_vname = '_'.join((sc, instr, 'heatq', 'dbcs', 'label', mode))
-    espectr_vname = '_'.join((sc, instr, 'energyspectr', 'omni', mode))
-    cart1_labl_vname = '_'.join((sc, instr, 'cartrep', mode))
-    cart2_labl_vname = '_'.join((sc, instr, 'cartrep', mode, 'dim2'))
-    e_labl_vname = '_'.join((sc, instr, 'energy', mode))
-    varnames = [n_vname, v_vname, p_vname, t_vname, q_vname,
-                t_para_vname, t_perp_vname, espectr_vname]
-    
-    fpi_data = util.load_data(sc, 'fpi', mode, level, optdesc=optdesc,
-                              start_date=start_date, end_date=end_date,
-                              **kwargs)
-    
-    fpi_data = fpi_data.rename({epoch_vname: 'time',
-                                n_vname: 'density',
-                                v_vname: 'velocity',
-                                p_vname: 'prestensor',
-                                t_vname: 'temptensor',
-                                q_vname: 'heatflux',
-                                t_para_vname: 'temppara',
-                                t_perp_vname: 'tempperp',
-                                v_labl_vname: 'velocity_index',
-                                q_labl_vname: 'heatflux_index',
-                                espectr_vname: 'omnispectr',
-                                cart1_labl_vname: 'cart_index_dim1',
-                                cart2_labl_vname: 'cart_index_dim2',
-                                'energy': 'energy_index',
-                                e_labl_vname: 'energy'})
-    fpi_data = fpi_data.sel(time=slice(start_date, end_date))
-    
-    fpi_data = fpi_data.assign(t=(fpi_data['temptensor'][:,0,0] 
-                                  + fpi_data['temptensor'][:,1,1]
-                                  + fpi_data['temptensor'][:,2,2]
-                                  ) / 3.0,
-                               p=(fpi_data['prestensor'][:,0,0] 
-                                  + fpi_data['prestensor'][:,1,1]
-                                  + fpi_data['prestensor'][:,2,2]
-                                  ) / 3.0
-                               )
->>>>>>> d35917c2
-    
+
     # Adjust time interval
     data = data.sel(Epoch=slice(start_date, end_date))
     
@@ -1400,8 +1285,6 @@
     return data
 
 
-<<<<<<< HEAD
-=======
 def load_moms_pd(sc, mode, species, start_date, end_date):
     """
     Load FPI moments as a Pandas DataFrame.
@@ -1490,7 +1373,6 @@
     return fpi_df
 
 
->>>>>>> d35917c2
 def maxwellian_distribution(dist, N=None, bulkv=None, T=None, **kwargs):
     """
     Given a measured velocity distribution function, create a Maxwellian
@@ -1773,7 +1655,6 @@
     return func(dist, **kwargs)
 
 
-<<<<<<< HEAD
 def rename(data, sc, mode, optdesc):
     '''
     Rename standard variables names to something more memorable.
@@ -1856,10 +1737,8 @@
                             e_labl_vname: 'energy'})
         
     return data
-    
-    
-=======
->>>>>>> d35917c2
+
+
 def precondition(dist, E0=100, E_low=10, E_high=None, scpot=None,
                        wrap_phi=True, theta_extrapolation=True,
                        low_energy_extrapolation=True,
@@ -2945,19 +2824,11 @@
     # Terms in that make up the velocity space entropy density
     sv1 = s # J/K/m^3 ln(s^3/m^6) -- Already multiplied by -kB
     sv2 = kB * (1e6*N) * np.log(1e6*N/coeff) # 1/m^3 * ln(1/m^3)
-<<<<<<< HEAD
-    
+
     sv3 = (y * lnydy * f).integrate('phi')
     sv3 = (np.sin(f['theta']) * sv3).integrate('theta')
     sv3 = -1e12 * kB * coeff * sv3.integrate('U') # 1/m^3
-    
-=======
-    
-    sv3 = (y * lnydy * f).integrate('phi')
-    sv3 = (np.sin(f['theta']) * sv3).integrate('theta')
-    sv3 = -1e12 * kB * coeff * sv3.integrate('U') # 1/m^3
-    
->>>>>>> d35917c2
+
     sv4 = (y * f).integrate('phi')
     sv4 = (np.sin(f['theta']) * sv4).integrate('theta')
     sv4 = -1e12 * kB * coeff * Distribution_Function._trapz(sv4, sv4['U'])
